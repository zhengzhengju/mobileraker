/*
 * Copyright (c) 2023-2024. Patrick Schmidt.
 * All rights reserved.
 */

import 'dart:async';
import 'dart:convert';
import 'dart:math';

import 'package:common/data/dto/files/gcode_file.dart';
import 'package:common/data/dto/jrpc/rpc_response.dart';
import 'package:common/data/dto/machine/exclude_object.dart';
<<<<<<< HEAD
import 'package:common/data/dto/machine/fans/controller_fan.dart';
import 'package:common/data/dto/machine/fans/generic_fan.dart';
import 'package:common/data/dto/machine/fans/heater_fan.dart';
import 'package:common/data/dto/machine/fans/named_fan.dart';
import 'package:common/data/dto/machine/fans/print_fan.dart';
import 'package:common/data/dto/machine/fans/temperature_fan.dart';
import 'package:common/data/dto/machine/filament_sensors/filament_motion_sensor.dart';
import 'package:common/data/dto/machine/gcode_macro.dart';
import 'package:common/data/dto/machine/gcode_move.dart';
import 'package:common/data/dto/machine/heaters/extruder.dart';
import 'package:common/data/dto/machine/heaters/generic_heater.dart';
import 'package:common/data/dto/machine/heaters/heater_bed.dart';
import 'package:common/data/dto/machine/leds/addressable_led.dart';
import 'package:common/data/dto/machine/leds/dumb_led.dart';
=======
>>>>>>> e6010b97
import 'package:common/data/dto/machine/leds/led.dart';
import 'package:common/data/dto/machine/printer.dart';
import 'package:common/data/dto/machine/printer_axis_enum.dart';
import 'package:common/exceptions/gcode_exception.dart';
import 'package:common/exceptions/mobileraker_exception.dart';
import 'package:common/network/json_rpc_client.dart';
import 'package:common/util/extensions/async_ext.dart';
import 'package:common/util/extensions/ref_extension.dart';
import 'package:common/util/extensions/string_extension.dart';
import 'package:common/util/extensions/uri_extension.dart';
import 'package:common/util/logger.dart';
import 'package:firebase_crashlytics/firebase_crashlytics.dart';
import 'package:hooks_riverpod/hooks_riverpod.dart';
import 'package:riverpod_annotation/riverpod_annotation.dart';
import 'package:stringr/stringr.dart';

import '../../data/dto/console/command.dart';
import '../../data/dto/console/console_entry.dart';
import '../../data/dto/machine/printer_builder.dart';
import '../../data/dto/server/klipper.dart';
import '../../network/jrpc_client_provider.dart';
import '../selected_machine_service.dart';
import '../ui/dialog_service_interface.dart';
import '../ui/snackbar_service_interface.dart';
import 'file_service.dart';
import 'klippy_service.dart';

part 'printer_service.g.dart';

@riverpod
PrinterService printerService(PrinterServiceRef ref, String machineUUID) {
  return PrinterService(ref, machineUUID);
}

@riverpod
Stream<Printer> printer(PrinterRef ref, String machineUUID) {
  // ref.keepAlive();
  var printerService = ref.watch(printerServiceProvider(machineUUID));
  ref.listenSelf((previous, next) {
    final previousFileName = previous?.valueOrNull?.print.filename;
    final nextFileName = next.valueOrNull?.print.filename;
    // The 2nd case is to cover rare race conditions where a printer update was issued at the same time as this code was executed
    if (previousFileName != nextFileName ||
        next.hasValue &&
            (nextFileName?.isNotEmpty == true && next.value?.currentFile == null ||
                nextFileName?.isEmpty == true && next.value?.currentFile != null)) {
      printerService.updateCurrentFile(nextFileName).ignore();
    }

    final prevMessage = previous?.valueOrNull?.print.message;
    final nextMessage = next.valueOrNull?.print.message;
    if (prevMessage != nextMessage && nextMessage?.isNotEmpty == true) {
      ref.read(snackBarServiceProvider).show(SnackBarConfig(
            type: SnackbarType.warning,
            title: 'Klippy-Message',
            message: nextMessage,
          ));
    }
  });
  return printerService.printerStream;
}

@riverpod
Future<List<Command>> printerAvailableCommands(PrinterAvailableCommandsRef ref, String machineUUID) async {
  return ref.watch(printerServiceProvider(machineUUID)).gcodeHelp();
}

@riverpod
PrinterService printerServiceSelected(PrinterServiceSelectedRef ref) {
  return ref.watch(printerServiceProvider(ref.watch(selectedMachineProvider).requireValue!.uuid));
}

@riverpod
Stream<Printer> printerSelected(PrinterSelectedRef ref) async* {
  try {
    var machine = await ref.watch(selectedMachineProvider.future);
    if (machine == null) return;

    yield* ref.watchAsSubject(printerProvider(machine.uuid));
  } on StateError catch (_) {
    // Just catch it. It is expected that the future/where might not complete!
  }
}

class PrinterService {
  PrinterService(AutoDisposeRef ref, this.ownerUUID)
      : _jRpcClient = ref.watch(jrpcClientProvider(ownerUUID)),
        _fileService = ref.watch(fileServiceProvider(ownerUUID)),
        _snackBarService = ref.watch(snackBarServiceProvider),
        _dialogService = ref.watch(dialogServiceProvider) {
    ref.onDispose(dispose);

    ref.listen(klipperProvider(ownerUUID).selectAs((value) => value.klippyState), (previous, next) {
      logger.i(
          '[Printer Service ${_jRpcClient.clientType}@${_jRpcClient.uri.obfuscate()}] Received new klippyState: $previous -> $next: ${previous?.valueOrFullNull} -> ${next.valueOrFullNull}');
      switch (next.valueOrFullNull) {
        case KlipperState.ready:
          if (!_queriedForSession) {
            _queriedForSession = true;
            refreshPrinter();
          }
          break;
        default:
          _queriedForSession = false;
      }
    }, fireImmediately: true);
  }

  final String ownerUUID;

  final SnackBarService _snackBarService;

  final DialogService _dialogService;

  final JsonRpcClient _jRpcClient;

  final FileService _fileService;

  final StreamController<Printer> _printerStreamCtler = StreamController();

  bool get disposed => _printerStreamCtler.isClosed;

  Stream<Printer> get printerStream => _printerStreamCtler.stream;

  /// This map defines how different printerObjects will be parsed
  /// For multi-word printer objects (e.g. outputs, temperature_fan...) use the prefix value
<<<<<<< HEAD
  late final Map<String, Function?> _subToPrinterObjects = {
    'toolhead': _updateToolhead,
    'extruder': _updateExtruder,
    'gcode_move': _updateGCodeMove,
    'motion_report': _updateMotionReport,
    'display_status': _updateDisplayStatus,
    'heater_bed': _updateHeaterBed,
    'virtual_sdcard': _updateVirtualSd,
    'configfile': _updateConfigFile,
    'print_stats': _updatePrintStat,
    'fan': _updatePrintFan,
    'heater_fan': _updateFan,
    'controller_fan': _updateFan,
    'temperature_fan': _updateFan,
    'fan_generic': _updateFan,
    'output_pin': _updateOutputPin,
    'temperature_sensor': _updateTemperatureSensor,
    'exclude_object': _updateExcludeObject,
    'led': _updateLed,
    'neopixel': _updateLed,
    'dotstar': _updateLed,
    'pca9533': _updateLed,
    'pca9632': _updateLed,
    'manual_probe': _updateManualProbe,
    'bed_screws': _updateBedScrew,
    'screws_tilt_adjust': _updateScrewsTiltAdjust,
    'heater_generic': _updateGenericHeater,
    'firmware_retraction': _updateFirmwareRetraction,
    'bed_mesh': _updateBedMesh,
    'filament_switch_sensor': _updateFilamentSensor,
    'filament_motion_sensor': _updateFilamentSensor,
    'z_thermal_adjust': _updateZThermalAdjust,
    'gcode_macro': _updateGcodeMacro,
  };
=======
>>>>>>> e6010b97

  final StreamController<String> _gCodeResponseStreamController = StreamController.broadcast();

  bool _queriedForSession = false;

  //TODO: Make this private and offer a riverpod provider
  Stream<String> get gCodeResponseStream => _gCodeResponseStreamController.stream;

  Printer? _current;

  final bool _flag = false;

  set current(Printer nI) {
    if (disposed) {
      logger.w(
          'Tried to set current Printer on an old printerService? ${identityHashCode(this)}', null, StackTrace.current);
      return;
    }
    if (_flag) return;
    _current = nI;
    _printerStreamCtler.add(nI);

    // Future.delayed(Duration(seconds: 5), () {
    //   _flag = true;
    //   logger.i('Delayed log');
    //   _printerStreamCtler.addError(Exception('Delayed Error'));
    // });
  }

  Printer get current => _current!;

  Printer? get currentOrNull => _current;

  bool get hasCurrent => _current != null;

  Future<void> refreshPrinter() async {
    try {
      // await Future.delayed(Duration(seconds:15));
      // Remove Handerls to prevent updates
      _removeJrpcHandlers();
      logger.i('Refreshing printer for uuid: $ownerUUID');
      PrinterBuilder printerBuilder = await _printerObjectsList();
      await _printerObjectsQuery(printerBuilder);
      await _temperatureStore(printerBuilder);
      // It can happen that the service disposed. Make sure to not proceed.
      if (disposed) return;
      // I need this temp variable since in some edge cases the updateSettings otherwise throws?
      var printerObj = printerBuilder.build();
      // _machineService.updateMacrosInSettings(ownerUUID, printerObj.gcodeMacros).ignore();
      _registerJrpcHandlers();
      _makeSubscribeRequest(printerObj.queryableObjects);
      current = printerObj;
    } on JRpcError catch (e, s) {
      logger.e('Unable to refresh Printer $ownerUUID...', e, s);
      _showExceptionSnackbar(e, s);
      _printerStreamCtler.addError(
          MobilerakerException('Could not fetch printer...', parentException: e, parentStack: s), s);
      if (e is! JRpcTimeoutError) {
        FirebaseCrashlytics.instance.recordError(e, s, reason: 'JRpcError thrown during printer refresh');
      }
    } catch (e, s) {
      logger.e('Unexpected exception thrown during refresh $ownerUUID...', e, s);
      _showExceptionSnackbar(e, s);
      _printerStreamCtler.addError(e, s);
      if (e is Future) {
        e.then((value) => logger.e('Error was a Future: Data. $value'),
            onError: (e, s) => logger.e('Error was a Future: Error. $e', e, s));
      }
      FirebaseCrashlytics.instance.recordError(e, s, reason: 'Error thrown during printer refresh');
    }
  }

  resumePrint() {
    _jRpcClient.sendJRpcMethod('printer.print.resume', timeout: Duration.zero).ignore();
  }

  pausePrint() {
    _jRpcClient.sendJRpcMethod('printer.print.pause', timeout: Duration.zero).ignore();
  }

  cancelPrint() {
    _jRpcClient.sendJRpcMethod('printer.print.cancel', timeout: Duration.zero).ignore();
  }

  setGcodeOffset({double? x, double? y, double? z, int? move}) {
    List<String> moves = [];
    if (x != null) moves.add('X_ADJUST=$x');
    if (y != null) moves.add('Y_ADJUST=$y');
    if (z != null) moves.add('Z_ADJUST=$z');

    String gcode = 'SET_GCODE_OFFSET ${moves.join(' ')}';
    if (move != null) gcode += ' MOVE=$move';

    gCode(gcode);
  }

  Future<void> movePrintHead({double? x, double? y, double? z, double feedRate = 100}) {
    List<String> moves = [];
    if (x != null) moves.add(_gcodeMoveCode('X', x));
    if (y != null) moves.add(_gcodeMoveCode('Y', y));
    if (z != null) moves.add(_gcodeMoveCode('Z', z));

    return gCode('G91\nG1 ${moves.join(' ')} F${feedRate * 60}\nG90');
  }

  Future<void> activateExtruder([int extruderIndex = 0]) async {
    await gCode('ACTIVATE_EXTRUDER EXTRUDER=extruder${extruderIndex > 0 ? extruderIndex : ''}');
  }

  Future<void> moveExtruder(num length, [num velocity = 5, bool waitMove = false]) async {
    final m400 = waitMove ? '\nM400' : '';
    await gCode('M83\nG1 E$length F${velocity * 60}$m400');
  }

  Future<bool> homePrintHead(Set<PrinterAxis> axis) {
    if (axis.contains(PrinterAxis.E)) {
      throw const FormatException('E axis cant be homed');
    }
    String gcode = 'G28 ';
    if (axis.length < 3) {
      gcode += axis.map((e) => e.name).join(' ');
    }
    return gCode(gcode);
  }

  Future<bool> quadGantryLevel() {
    return gCode('QUAD_GANTRY_LEVEL');
  }

  Future<bool> m84() {
    return gCode('M84');
  }

  Future<bool> bedMeshLevel() {
    return gCode('BED_MESH_CALIBRATE');
  }

  Future<bool> zTiltAdjust() {
    return gCode('Z_TILT_ADJUST');
  }

  Future<bool> screwsTiltCalculate() {
    return gCode('SCREWS_TILT_CALCULATE');
  }

  Future<bool> probeCalibrate() {
    return gCode('PROBE_CALIBRATE');
  }

  Future<bool> zEndstopCalibrate() {
    return gCode('Z_ENDSTOP_CALIBRATE');
  }

  Future<bool> bedScrewsAdjust() {
    return gCode('BED_SCREWS_ADJUST');
  }

  Future<bool> saveConfig() {
    return gCode('SAVE_CONFIG');
  }

  Future<bool> m117([String? msg]) {
    return gCode('M117 ${msg ?? ''}');
  }

  partCoolingFan(double perc) {
    gCode('M106 S${min(255, 255 * perc).toInt()}');
  }

  genericFanFan(String fanName, double perc) {
    gCode('SET_FAN_SPEED  FAN=$fanName SPEED=${perc.toStringAsFixed(2)}');
  }

  outputPin(String pinName, double value) {
    gCode('SET_PIN PIN=$pinName VALUE=${value.toStringAsFixed(2)}');
  }

  Future<void> filamentSensor(String sensorName, bool enable) async {
    // SET_FILAMENT_SENSOR SENSOR=<sensor_name> ENABLE=[0|1]
    await gCode('SET_FILAMENT_SENSOR SENSOR=$sensorName ENABLE=${enable ? 1 : 0}');
  }

  Future<bool> gCode(String script, {bool throwOnError = false, bool showSnackOnErr = true}) async {
    try {
      await _jRpcClient.sendJRpcMethod('printer.gcode.script', params: {'script': script}, timeout: Duration.zero);
      logger.i('GCode "$script" executed successfully!');
      return true;
    } on JRpcError catch (e, s) {
      var gCodeException = GCodeException.fromJrpcError(e, parentStack: s);
      logger.i('GCode execution failed: ${gCodeException.message}');

      if (showSnackOnErr) {
        _snackBarService
            .show(SnackBarConfig(type: SnackbarType.warning, title: 'GCode-Error', message: gCodeException.message));
      }

      if (throwOnError) {
        throw gCodeException;
      }
      return false;
    }
  }

  gCodeMacro(String macro) {
    gCode(macro);
  }

  speedMultiplier(int speed) {
    gCode('M220  S$speed');
  }

  flowMultiplier(int flow) {
    gCode('M221 S$flow');
  }

  pressureAdvance(double pa) {
    gCode('SET_PRESSURE_ADVANCE ADVANCE=${pa.toStringAsFixed(5)}');
  }

  smoothTime(double st) {
    gCode('SET_PRESSURE_ADVANCE SMOOTH_TIME=${st.toStringAsFixed(3)}');
  }

  setVelocityLimit(int vel) {
    gCode('SET_VELOCITY_LIMIT VELOCITY=$vel');
  }

  setAccelerationLimit(int accel) {
    gCode('SET_VELOCITY_LIMIT ACCEL=$accel');
  }

  setSquareCornerVelocityLimit(double sqVel) {
    gCode('SET_VELOCITY_LIMIT SQUARE_CORNER_VELOCITY=$sqVel');
  }

  setAccelToDecel(int accelDecel) {
    gCode('SET_VELOCITY_LIMIT ACCEL_TO_DECEL=$accelDecel');
  }

  setHeaterTemperature(String heater, int target) {
    gCode('SET_HEATER_TEMPERATURE  HEATER=$heater TARGET=$target');
  }

  setTemperatureFanTarget(String fan, int target) {
    gCode('SET_TEMPERATURE_FAN_TARGET TEMPERATURE_FAN=$fan TARGET=$target');
  }

  startPrintFile(GCodeFile file) {
    _jRpcClient.sendJRpcMethod('printer.print.start', params: {'filename': file.pathForPrint}).ignore();
  }

  resetPrintStat() {
    gCode('SDCARD_RESET_FILE');
  }

  reprintCurrentFile() {
    var lastPrinted = _current?.print.filename;
    if (lastPrinted?.isNotEmpty == true) {
      _jRpcClient.sendJRpcMethod('printer.print.start', params: {'filename': lastPrinted}).ignore();
    }
  }

  led(String ledName, Pixel pixel) {
    gCode(
        'SET_LED LED=$ledName RED=${pixel.red.toStringAsFixed(2)} GREEN=${pixel.green.toStringAsFixed(2)} BLUE=${pixel.blue.toStringAsFixed(2)} WHITE=${pixel.white.toStringAsFixed(2)}');
  }

  Future<List<ConsoleEntry>> gcodeStore() async {
    logger.i('Fetching cached GCode commands');
    try {
      RpcResponse blockingResponse = await _jRpcClient.sendJRpcMethod('server.gcode_store');

      List<dynamic> raw = blockingResponse.result['gcode_store'];
      logger.i('Received cached GCode commands');
      return List.generate(raw.length, (index) => ConsoleEntry.fromJson(raw[index]));
    } on JRpcError catch (e) {
      logger.e('Error while fetching cached GCode commands: $e');
    }
    return List.empty();
  }

  Future<List<Command>> gcodeHelp() async {
    logger.i('Fetching available GCode commands');
    try {
      RpcResponse blockingResponse = await _jRpcClient.sendJRpcMethod('printer.gcode.help');
      Map<dynamic, dynamic> raw = blockingResponse.result;
      logger.i('Received ${raw.length} available GCode commands');
      return raw.entries.map((e) => Command(e.key, e.value)).toList();
    } on JRpcError catch (e) {
      logger.e('Error while fetching cached GCode commands: $e');
    }
    return List.empty();
  }

  void excludeObject(ParsedObject objToExc) {
    gCode('EXCLUDE_OBJECT NAME=${objToExc.name}');
  }

  Future<void> updateCurrentFile(String? file) async {
    logger.i('Also requesting an update for current_file: $file');

    try {
      var gCodeMeta = (file?.isNotEmpty == true) ? await _fileService.getGCodeMetadata(file!) : null;

      if (hasCurrent) {
        logger.i('UPDATED current_file: $gCodeMeta');
        current = current.copyWith(currentFile: gCodeMeta);
      }
    } catch (e, s) {
      logger.e('Error while updating current_file', e, s);
      current = current.copyWith(currentFile: null);
    }
  }

  firmwareRetraction({
    double? retractLength,
    double? retractSpeed,
    double? unretractExtraLength,
    double? unretractSpeed,
  }) {
    // SET_RETRACTION [RETRACT_LENGTH=<mm>] [RETRACT_SPEED=<mm/s>] [UNRETRACT_EXTRA_LENGTH=<mm>] [UNRETRACT_SPEED=<mm/s>]
    List<String> args = [];
    if (retractLength != null) args.add('RETRACT_LENGTH=$retractLength');
    if (retractSpeed != null) args.add('RETRACT_SPEED=$retractSpeed');
    if (unretractExtraLength != null) args.add('UNRETRACT_EXTRA_LENGTH=$unretractExtraLength');
    if (unretractSpeed != null) args.add('UNRETRACT_SPEED=$unretractSpeed');
    if (args.isNotEmpty) {
      gCode('SET_RETRACTION ${args.join(' ')}');
    }
  }

  Future<void> loadBedMeshProfile(String profileName) async {
    assert(profileName.isNotEmpty);
    // BED_MESH_PROFILE LOAD="VW-Plate(Probe)"
    await gCode('BED_MESH_PROFILE LOAD="$profileName"');
  }

  Future<void> clearBedMeshProfile() async {
    await gCode('BED_MESH_CLEAR');
  }

  Future<void> _temperatureStore(PrinterBuilder printer) async {
    if (disposed) return;
    logger.i('Fetching cached temperature store data');

    try {
      RpcResponse blockingResponse = await _jRpcClient.sendJRpcMethod('server.temperature_store');

      Map<String, dynamic> raw = blockingResponse.result;
      List<String> sensors =
          raw.keys.toList(); // temperature_sensor <NAME>, extruder, heater_bed, temperature_fan <NAME>
      logger.i('Received cached temperature store for $sensors');

      raw.forEach((key, value) {
        _parseObjectType(key, raw, printer);
      });
    } on JRpcError catch (e) {
      logger.e('Error while fetching cached temperature store: $e');
    }
  }

  Future<PrinterBuilder> _printerObjectsList() async {
    // printerStream.value = Printer();
    logger.i('>>>Querying printers object list');
    RpcResponse resp = await _jRpcClient.sendJRpcMethod('printer.objects.list');
    final result = resp.result;

    logger.i('<<<Received printer objects list!');
    logger.v('PrinterObjList: ${const JsonEncoder.withIndent('  ').convert(result)}');

    return PrinterBuilder()..queryableObjects = List.unmodifiable(result['objects'].cast<String>());
  }

  /// Method Handler for registered in the Websocket wrapper.
  /// Handles all incoming messages and maps the correct method to it!

  void _onNotifyGcodeResponse(Map<String, dynamic> rawMessage) {
    String message = rawMessage['params'][0];
    _gCodeResponseStreamController.add(message);
  }

  void _onStatusUpdateHandler(Map<String, dynamic> rawMessage) {
    Map<String, dynamic> params = rawMessage['params'][0];
    if (!hasCurrent) {
      logger.w('Received statusUpdate before a printer was parsed initially!');
      return;
    }

    PrinterBuilder printerBuilder = PrinterBuilder.fromPrinter(current);

    params.forEach((key, value) {
      _parseObjectType(key, params, printerBuilder);
    });
    current = printerBuilder.build();
  }

  void _parseObjectType(String key, Map<String, dynamic> json, PrinterBuilder builder) {
    // Splitting here the stuff e.g. for 'temperature_sensor sensor_name'

    try {
      builder.partialUpdateField(key, json);
    } catch (e, s) {
      logger.e('Error while parsing $key object', e, s);
      _printerStreamCtler.addError(e, s);
      _showParsingExceptionSnackbar(e, s, key, json);
      FirebaseCrashlytics.instance
          .recordError(e, s, reason: 'Error while parsing $key object from JSON', information: [json], fatal: true);
    }
  }

  void _parseQueriedObjects(dynamic response, PrinterBuilder printer) async {
    logger.i('<<<Received queried printer objects');
    logger.v('PrinterObjectsQuery: ${const JsonEncoder.withIndent('  ').convert(response)}');
    Map<String, dynamic> data = response['status'];

    data.forEach((key, value) {
      _parseObjectType(key, data, printer);
    });
  }

<<<<<<< HEAD
  _updatePrintFan(Map<String, dynamic> jsonResponse, {required PrinterBuilder printer}) {
    printer.printFan = PrintFan.partialUpdate(printer.printFan, jsonResponse);
  }

  _updateFan(String fanName, Map<String, dynamic> fanJson, {required PrinterBuilder printer}) {
    final curFan = printer.fans[fanName];

    if (curFan == null) {
      logger.e('Fan $fanName not found in printer.fans');
      throw MobilerakerException('Fan $fanName not found in printer.fans');
    }

    NamedFan updated = NamedFan.partialUpdate(curFan, fanJson);
    printer.fans = {...printer.fans, fanName: updated};
  }

  _updateTemperatureSensor(String sensorName, Map<String, dynamic> sensorJson, {required PrinterBuilder printer}) {
    TemperatureSensor current = printer.temperatureSensors[sensorName]!;

    printer.temperatureSensors = {
      ...printer.temperatureSensors,
      sensorName: TemperatureSensor.partialUpdate(current, sensorJson)
    };
  }

  _updateOutputPin(String pin, Map<String, dynamic> pinJson, {required PrinterBuilder printer}) {
    OutputPin curPin = printer.outputPins[pin]!;

    printer.outputPins = {...printer.outputPins, pin: OutputPin.partialUpdate(curPin, pinJson)};
  }

  _updateGCodeMove(Map<String, dynamic> jsonResponse, {required PrinterBuilder printer}) {
    printer.gCodeMove = GCodeMove.partialUpdate(printer.gCodeMove, jsonResponse);
  }

  _updateMotionReport(Map<String, dynamic> jsonResponse, {required PrinterBuilder printer}) {
    printer.motionReport = MotionReport.partialUpdate(printer.motionReport, jsonResponse);
  }

  _updateDisplayStatus(Map<String, dynamic> jsonResponse, {required PrinterBuilder printer}) {
    printer.displayStatus = DisplayStatus.partialUpdate(
      printer.displayStatus,
      jsonResponse,
    );
  }

  _updateVirtualSd(Map<String, dynamic> jsonResponse, {required PrinterBuilder printer}) {
    printer.virtualSdCard = VirtualSdCard.partialUpdate(printer.virtualSdCard, jsonResponse);
  }

  _updatePrintStat(Map<String, dynamic> jsonResponse, {required PrinterBuilder printer}) {
    if (jsonResponse.containsKey('message')) {
      _onMessage(jsonResponse['message']!);
    }

    printer.print = PrintStats.partialUpdate(printer.print, jsonResponse);
  }

  _updateConfigFile(Map<String, dynamic> jsonResponse, {required PrinterBuilder printer}) {
    var config = printer.configFile ?? ConfigFile();
    if (jsonResponse.containsKey('settings')) {
      config = ConfigFile.parse(jsonResponse['settings']);
    }
    if (jsonResponse.containsKey('save_config_pending')) {
      config.saveConfigPending = jsonResponse['save_config_pending'];
    }
    printer.configFile = config;
  }

  _updateHeaterBed(Map<String, dynamic> jsonResponse, {required PrinterBuilder printer}) {
    printer.heaterBed = HeaterBed.partialUpdate(printer.heaterBed, jsonResponse);
  }

  _updateGenericHeater(String configName, Map<String, dynamic> jsonResponse, {required PrinterBuilder printer}) {
    printer.genericHeaters = {
      ...printer.genericHeaters,
      configName: GenericHeater.partialUpdate(printer.genericHeaters[configName]!, jsonResponse)
    };
  }

  _updateExtruder(Map<String, dynamic> jsonResponse, {required PrinterBuilder printer, int num = 0}) {
    List<Extruder> extruders = printer.extruders;
    Extruder extruder = printer.extruders[num];

    Extruder newExtruder = Extruder.partialUpdate(extruder, jsonResponse);

    printer.extruders = extruders.mapIndex((e, i) => i == num ? newExtruder : e).toList(growable: false);
  }

  _updateToolhead(Map<String, dynamic> jsonResponse, {required PrinterBuilder printer}) {
    printer.toolhead = Toolhead.partialUpdate(printer.toolhead, jsonResponse);
  }

  _updateExcludeObject(Map<String, dynamic> jsonResponse, {required PrinterBuilder printer}) {
    printer.excludeObject = ExcludeObject.partialUpdate(printer.excludeObject, jsonResponse);
  }

  _updateLed(String led, Map<String, dynamic> jsonResponse, {required PrinterBuilder printer}) {
    printer.leds = {...printer.leds, led: Led.partialUpdate(printer.leds[led]!, jsonResponse)};
  }

  _updateManualProbe(Map<String, dynamic> jsonResponse, {required PrinterBuilder printer}) {
    printer.manualProbe = ManualProbe.partialUpdate(printer.manualProbe, jsonResponse);
  }

  _updateBedScrew(Map<String, dynamic> jsonResponse, {required PrinterBuilder printer}) {
    printer.bedScrew = BedScrew.partialUpdate(printer.bedScrew, jsonResponse);
  }

  _updateScrewsTiltAdjust(Map<String, dynamic> jsonResponse, {required PrinterBuilder printer}) {
    printer.screwsTiltAdjust = ScrewsTiltAdjust.partialUpdate(printer.screwsTiltAdjust, jsonResponse);
  }

  _updateFirmwareRetraction(Map<String, dynamic> jsonResponse, {required PrinterBuilder printer}) {
    printer.firmwareRetraction = FirmwareRetraction.partialUpdate(printer.firmwareRetraction, jsonResponse);
  }

  _updateBedMesh(Map<String, dynamic> jsonResponse, {required PrinterBuilder printer}) {
    printer.bedMesh = BedMesh.partialUpdate(printer.bedMesh, jsonResponse);
  }

  _updateFilamentSensor(String sensor, Map<String, dynamic> jsonResponse, {required PrinterBuilder printer}) {
    printer.filamentSensors = {
      ...printer.filamentSensors,
      sensor: FilamentSensor.partialUpdate(printer.filamentSensors[sensor]!, jsonResponse)
    };
  }

  _updateZThermalAdjust(Map<String, dynamic> jsonResponse, {required PrinterBuilder printer}) {
    printer.zThermalAdjust = ZThermalAdjust.partialUpdate(printer.zThermalAdjust, jsonResponse);
  }

  _updateGcodeMacro(String macro, Map<String, dynamic> inputJson, {required PrinterBuilder printer}) {
    final curObj = printer.gcodeMacros[macro]!;

    printer.gcodeMacros = {...printer.gcodeMacros, macro: GcodeMacro.partialUpdate(curObj, inputJson)};
  }

=======
>>>>>>> e6010b97
  Map<String, List<String>?> _queryPrinterObjectJson(List<String> queryableObjects) {
    final Map<String, List<String>?> queryObjects = {};
    for (String obj in queryableObjects) {
      final (cIdentifier, _) = obj.toKlipperObjectIdentifierNEW();
      if (cIdentifier == null) continue;
      queryObjects[obj] = null;
    }
    return queryObjects;
  }

  /// Query the state of queryable printer objects once!
  Future<void> _printerObjectsQuery(PrinterBuilder printer) async {
    if (disposed) return;
    logger.i('>>>Querying Printer Objects!');
    Map<String, List<String>?> queryObjects = _queryPrinterObjectJson(printer.queryableObjects);

    RpcResponse jRpcResponse =
        await _jRpcClient.sendJRpcMethod('printer.objects.query', params: {'objects': queryObjects});

    _parseQueriedObjects(jRpcResponse.result, printer);
  }

  _removeJrpcHandlers() {
    _jRpcClient.removeMethodListener(_onStatusUpdateHandler, 'notify_status_update');

    _jRpcClient.removeMethodListener(_onNotifyGcodeResponse, 'notify_gcode_response');
  }

  _registerJrpcHandlers() {
    _jRpcClient.addMethodListener(_onStatusUpdateHandler, 'notify_status_update');

    _jRpcClient.addMethodListener(_onNotifyGcodeResponse, 'notify_gcode_response');
  }

  /// This method registeres every printer object for websocket updates!
  _makeSubscribeRequest(List<String> queryableObjects) {
    logger.i('Subscribing printer objects for ws-updates!');
    Map<String, List<String>?> queryObjects = _queryPrinterObjectJson(queryableObjects);

    _jRpcClient.sendJRpcMethod('printer.objects.subscribe', params: {'objects': queryObjects}).ignore();
  }

  String _gcodeMoveCode(String axis, double value) {
    return '$axis${value <= 0 ? '' : '+'}${value.toStringAsFixed(2)}';
  }

  void _showExceptionSnackbar(Object e, StackTrace s) {
    _snackBarService.show(SnackBarConfig.stacktraceDialog(
      dialogService: _dialogService,
      exception: e,
      stack: s,
      snackTitle: 'Refresh Printer Error',
      snackMessage: 'Could not parse: $e',
    ));
  }

  void _showParsingExceptionSnackbar(Object e, StackTrace s, String key, Map<String, dynamic> json) {
    _snackBarService.show(SnackBarConfig(
        type: SnackbarType.error,
        title: 'Refreshing Printer failed',
        message: 'Parsing of $key failed:\n$e',
        duration: const Duration(seconds: 30),
        mainButtonTitle: 'Details',
        closeOnMainButtonTapped: true,
        onMainButtonTapped: () {
          _dialogService.show(DialogRequest(
              type: CommonDialogs.stacktrace,
              title: 'Parsing "${key.titleCase()}" failed',
              body: '$Exception:\n $e\n\n$s\n\nFailed-Key: $key \nRaw Json:\n${jsonEncode(json)}'));
        }));
  }

  void dispose() {
    _removeJrpcHandlers();

    _printerStreamCtler.close();
    _gCodeResponseStreamController.close();
  }
}<|MERGE_RESOLUTION|>--- conflicted
+++ resolved
@@ -10,23 +10,6 @@
 import 'package:common/data/dto/files/gcode_file.dart';
 import 'package:common/data/dto/jrpc/rpc_response.dart';
 import 'package:common/data/dto/machine/exclude_object.dart';
-<<<<<<< HEAD
-import 'package:common/data/dto/machine/fans/controller_fan.dart';
-import 'package:common/data/dto/machine/fans/generic_fan.dart';
-import 'package:common/data/dto/machine/fans/heater_fan.dart';
-import 'package:common/data/dto/machine/fans/named_fan.dart';
-import 'package:common/data/dto/machine/fans/print_fan.dart';
-import 'package:common/data/dto/machine/fans/temperature_fan.dart';
-import 'package:common/data/dto/machine/filament_sensors/filament_motion_sensor.dart';
-import 'package:common/data/dto/machine/gcode_macro.dart';
-import 'package:common/data/dto/machine/gcode_move.dart';
-import 'package:common/data/dto/machine/heaters/extruder.dart';
-import 'package:common/data/dto/machine/heaters/generic_heater.dart';
-import 'package:common/data/dto/machine/heaters/heater_bed.dart';
-import 'package:common/data/dto/machine/leds/addressable_led.dart';
-import 'package:common/data/dto/machine/leds/dumb_led.dart';
-=======
->>>>>>> e6010b97
 import 'package:common/data/dto/machine/leds/led.dart';
 import 'package:common/data/dto/machine/printer.dart';
 import 'package:common/data/dto/machine/printer_axis_enum.dart';
@@ -153,43 +136,6 @@
 
   /// This map defines how different printerObjects will be parsed
   /// For multi-word printer objects (e.g. outputs, temperature_fan...) use the prefix value
-<<<<<<< HEAD
-  late final Map<String, Function?> _subToPrinterObjects = {
-    'toolhead': _updateToolhead,
-    'extruder': _updateExtruder,
-    'gcode_move': _updateGCodeMove,
-    'motion_report': _updateMotionReport,
-    'display_status': _updateDisplayStatus,
-    'heater_bed': _updateHeaterBed,
-    'virtual_sdcard': _updateVirtualSd,
-    'configfile': _updateConfigFile,
-    'print_stats': _updatePrintStat,
-    'fan': _updatePrintFan,
-    'heater_fan': _updateFan,
-    'controller_fan': _updateFan,
-    'temperature_fan': _updateFan,
-    'fan_generic': _updateFan,
-    'output_pin': _updateOutputPin,
-    'temperature_sensor': _updateTemperatureSensor,
-    'exclude_object': _updateExcludeObject,
-    'led': _updateLed,
-    'neopixel': _updateLed,
-    'dotstar': _updateLed,
-    'pca9533': _updateLed,
-    'pca9632': _updateLed,
-    'manual_probe': _updateManualProbe,
-    'bed_screws': _updateBedScrew,
-    'screws_tilt_adjust': _updateScrewsTiltAdjust,
-    'heater_generic': _updateGenericHeater,
-    'firmware_retraction': _updateFirmwareRetraction,
-    'bed_mesh': _updateBedMesh,
-    'filament_switch_sensor': _updateFilamentSensor,
-    'filament_motion_sensor': _updateFilamentSensor,
-    'z_thermal_adjust': _updateZThermalAdjust,
-    'gcode_macro': _updateGcodeMacro,
-  };
-=======
->>>>>>> e6010b97
 
   final StreamController<String> _gCodeResponseStreamController = StreamController.broadcast();
 
@@ -610,147 +556,6 @@
     });
   }
 
-<<<<<<< HEAD
-  _updatePrintFan(Map<String, dynamic> jsonResponse, {required PrinterBuilder printer}) {
-    printer.printFan = PrintFan.partialUpdate(printer.printFan, jsonResponse);
-  }
-
-  _updateFan(String fanName, Map<String, dynamic> fanJson, {required PrinterBuilder printer}) {
-    final curFan = printer.fans[fanName];
-
-    if (curFan == null) {
-      logger.e('Fan $fanName not found in printer.fans');
-      throw MobilerakerException('Fan $fanName not found in printer.fans');
-    }
-
-    NamedFan updated = NamedFan.partialUpdate(curFan, fanJson);
-    printer.fans = {...printer.fans, fanName: updated};
-  }
-
-  _updateTemperatureSensor(String sensorName, Map<String, dynamic> sensorJson, {required PrinterBuilder printer}) {
-    TemperatureSensor current = printer.temperatureSensors[sensorName]!;
-
-    printer.temperatureSensors = {
-      ...printer.temperatureSensors,
-      sensorName: TemperatureSensor.partialUpdate(current, sensorJson)
-    };
-  }
-
-  _updateOutputPin(String pin, Map<String, dynamic> pinJson, {required PrinterBuilder printer}) {
-    OutputPin curPin = printer.outputPins[pin]!;
-
-    printer.outputPins = {...printer.outputPins, pin: OutputPin.partialUpdate(curPin, pinJson)};
-  }
-
-  _updateGCodeMove(Map<String, dynamic> jsonResponse, {required PrinterBuilder printer}) {
-    printer.gCodeMove = GCodeMove.partialUpdate(printer.gCodeMove, jsonResponse);
-  }
-
-  _updateMotionReport(Map<String, dynamic> jsonResponse, {required PrinterBuilder printer}) {
-    printer.motionReport = MotionReport.partialUpdate(printer.motionReport, jsonResponse);
-  }
-
-  _updateDisplayStatus(Map<String, dynamic> jsonResponse, {required PrinterBuilder printer}) {
-    printer.displayStatus = DisplayStatus.partialUpdate(
-      printer.displayStatus,
-      jsonResponse,
-    );
-  }
-
-  _updateVirtualSd(Map<String, dynamic> jsonResponse, {required PrinterBuilder printer}) {
-    printer.virtualSdCard = VirtualSdCard.partialUpdate(printer.virtualSdCard, jsonResponse);
-  }
-
-  _updatePrintStat(Map<String, dynamic> jsonResponse, {required PrinterBuilder printer}) {
-    if (jsonResponse.containsKey('message')) {
-      _onMessage(jsonResponse['message']!);
-    }
-
-    printer.print = PrintStats.partialUpdate(printer.print, jsonResponse);
-  }
-
-  _updateConfigFile(Map<String, dynamic> jsonResponse, {required PrinterBuilder printer}) {
-    var config = printer.configFile ?? ConfigFile();
-    if (jsonResponse.containsKey('settings')) {
-      config = ConfigFile.parse(jsonResponse['settings']);
-    }
-    if (jsonResponse.containsKey('save_config_pending')) {
-      config.saveConfigPending = jsonResponse['save_config_pending'];
-    }
-    printer.configFile = config;
-  }
-
-  _updateHeaterBed(Map<String, dynamic> jsonResponse, {required PrinterBuilder printer}) {
-    printer.heaterBed = HeaterBed.partialUpdate(printer.heaterBed, jsonResponse);
-  }
-
-  _updateGenericHeater(String configName, Map<String, dynamic> jsonResponse, {required PrinterBuilder printer}) {
-    printer.genericHeaters = {
-      ...printer.genericHeaters,
-      configName: GenericHeater.partialUpdate(printer.genericHeaters[configName]!, jsonResponse)
-    };
-  }
-
-  _updateExtruder(Map<String, dynamic> jsonResponse, {required PrinterBuilder printer, int num = 0}) {
-    List<Extruder> extruders = printer.extruders;
-    Extruder extruder = printer.extruders[num];
-
-    Extruder newExtruder = Extruder.partialUpdate(extruder, jsonResponse);
-
-    printer.extruders = extruders.mapIndex((e, i) => i == num ? newExtruder : e).toList(growable: false);
-  }
-
-  _updateToolhead(Map<String, dynamic> jsonResponse, {required PrinterBuilder printer}) {
-    printer.toolhead = Toolhead.partialUpdate(printer.toolhead, jsonResponse);
-  }
-
-  _updateExcludeObject(Map<String, dynamic> jsonResponse, {required PrinterBuilder printer}) {
-    printer.excludeObject = ExcludeObject.partialUpdate(printer.excludeObject, jsonResponse);
-  }
-
-  _updateLed(String led, Map<String, dynamic> jsonResponse, {required PrinterBuilder printer}) {
-    printer.leds = {...printer.leds, led: Led.partialUpdate(printer.leds[led]!, jsonResponse)};
-  }
-
-  _updateManualProbe(Map<String, dynamic> jsonResponse, {required PrinterBuilder printer}) {
-    printer.manualProbe = ManualProbe.partialUpdate(printer.manualProbe, jsonResponse);
-  }
-
-  _updateBedScrew(Map<String, dynamic> jsonResponse, {required PrinterBuilder printer}) {
-    printer.bedScrew = BedScrew.partialUpdate(printer.bedScrew, jsonResponse);
-  }
-
-  _updateScrewsTiltAdjust(Map<String, dynamic> jsonResponse, {required PrinterBuilder printer}) {
-    printer.screwsTiltAdjust = ScrewsTiltAdjust.partialUpdate(printer.screwsTiltAdjust, jsonResponse);
-  }
-
-  _updateFirmwareRetraction(Map<String, dynamic> jsonResponse, {required PrinterBuilder printer}) {
-    printer.firmwareRetraction = FirmwareRetraction.partialUpdate(printer.firmwareRetraction, jsonResponse);
-  }
-
-  _updateBedMesh(Map<String, dynamic> jsonResponse, {required PrinterBuilder printer}) {
-    printer.bedMesh = BedMesh.partialUpdate(printer.bedMesh, jsonResponse);
-  }
-
-  _updateFilamentSensor(String sensor, Map<String, dynamic> jsonResponse, {required PrinterBuilder printer}) {
-    printer.filamentSensors = {
-      ...printer.filamentSensors,
-      sensor: FilamentSensor.partialUpdate(printer.filamentSensors[sensor]!, jsonResponse)
-    };
-  }
-
-  _updateZThermalAdjust(Map<String, dynamic> jsonResponse, {required PrinterBuilder printer}) {
-    printer.zThermalAdjust = ZThermalAdjust.partialUpdate(printer.zThermalAdjust, jsonResponse);
-  }
-
-  _updateGcodeMacro(String macro, Map<String, dynamic> inputJson, {required PrinterBuilder printer}) {
-    final curObj = printer.gcodeMacros[macro]!;
-
-    printer.gcodeMacros = {...printer.gcodeMacros, macro: GcodeMacro.partialUpdate(curObj, inputJson)};
-  }
-
-=======
->>>>>>> e6010b97
   Map<String, List<String>?> _queryPrinterObjectJson(List<String> queryableObjects) {
     final Map<String, List<String>?> queryObjects = {};
     for (String obj in queryableObjects) {
