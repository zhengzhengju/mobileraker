/*
 * Copyright (c) 2023. Patrick Schmidt.
 * All rights reserved.
 */

import 'dart:async';
import 'dart:math';

import 'package:common/data/dto/config/config_file.dart';
import 'package:common/data/dto/machine/printer_axis_enum.dart';
import 'package:common/service/machine_service.dart';
import 'package:common/service/moonraker/klippy_service.dart';
import 'package:common/service/moonraker/printer_service.dart';
import 'package:common/service/setting_service.dart';
import 'package:common/ui/components/async_button_.dart';
import 'package:common/ui/components/skeletons/card_title_skeleton.dart';
import 'package:common/ui/components/skeletons/range_selector_skeleton.dart';
import 'package:common/ui/components/skeletons/square_elevated_icon_button_skeleton.dart';
import 'package:common/util/extensions/async_ext.dart';
import 'package:common/util/extensions/object_extension.dart';
import 'package:common/util/extensions/ref_extension.dart';
import 'package:easy_localization/easy_localization.dart';
import 'package:flutter/foundation.dart';
import 'package:flutter/material.dart';
import 'package:flutter_icons/flutter_icons.dart';
import 'package:freezed_annotation/freezed_annotation.dart';
import 'package:hooks_riverpod/hooks_riverpod.dart';
import 'package:mobileraker/ui/components/IconElevatedButton.dart';
import 'package:mobileraker/ui/components/homed_axis_chip.dart';
import 'package:mobileraker/ui/components/range_selector.dart';
import 'package:mobileraker/ui/screens/dashboard/components/toolhead_info/toolhead_info_table.dart';
import 'package:riverpod_annotation/riverpod_annotation.dart';
import 'package:rxdart/rxdart.dart';
import 'package:shimmer/shimmer.dart';

part 'control_xyz_card.freezed.dart';
part 'control_xyz_card.g.dart';

const _marginForBtns = EdgeInsets.all(10);

class ControlXYZCard extends HookConsumerWidget {
  const ControlXYZCard({Key? key, required this.machineUUID}) : super(key: key);

  final String machineUUID;

  @override
  Widget build(BuildContext context, WidgetRef ref) {
    var showLoading = ref
        .watch(_controlXYZCardControllerProvider(machineUUID).select((value) => value.isLoading && !value.isReloading));

    if (showLoading) return const _ControlXYZLoading();

    return Card(
      child: Column(
        mainAxisSize: MainAxisSize.min,
        children: <Widget>[
          const _CardTitle(),
          Padding(
            padding: const EdgeInsets.only(left: 8, right: 8, bottom: 8),
            child: _CardBody(machineUUID: machineUUID),
          ),
        ],
      ),
    );
  }
}

class _ControlXYZLoading extends StatelessWidget {
  const _ControlXYZLoading({super.key});

  @override
  Widget build(BuildContext context) {
    var themeData = Theme.of(context);
    return Card(
      child: Shimmer.fromColors(
        baseColor: Colors.grey,
        highlightColor: themeData.colorScheme.background,
        child: Column(
          mainAxisSize: MainAxisSize.min,
          children: [
            const CardTitleSkeleton(
              trailing: Chip(
                label: SizedBox(width: 45),
                backgroundColor: Colors.white,
              ),
            ),
            Padding(
              padding: const EdgeInsets.symmetric(horizontal: 8),
              child: Column(
                mainAxisSize: MainAxisSize.min,
                children: [
                  // XYZMotion
                  const Row(
                    mainAxisAlignment: MainAxisAlignment.spaceEvenly,
                    children: [
                      // XYMotion
                      Column(
                        mainAxisSize: MainAxisSize.min,
                        children: [
                          SquareElevatedIconButtonSkeleton(margin: _marginForBtns),
                          Row(
                            children: [
                              SquareElevatedIconButtonSkeleton(margin: _marginForBtns),
                              SquareElevatedIconButtonSkeleton(margin: _marginForBtns),
                              SquareElevatedIconButtonSkeleton(margin: _marginForBtns),
                            ],
                          ),
                          SquareElevatedIconButtonSkeleton(margin: _marginForBtns),
                        ],
                      ),
                      //ZMotion
                      Column(
                        children: [
                          SquareElevatedIconButtonSkeleton(margin: _marginForBtns),
                          SquareElevatedIconButtonSkeleton(margin: _marginForBtns),
                          SquareElevatedIconButtonSkeleton(margin: _marginForBtns),
                        ],
                      ),
                    ],
                  ),
                  // Placeholder for the ToolheadInfoTable
                  const Padding(
                    padding: EdgeInsets.symmetric(horizontal: 4.0),
                    child: SizedBox(height: 54, width: double.infinity),
                  ),
                  // QuickActions
                  const Padding(
                    padding: EdgeInsets.symmetric(vertical: 4.0),
                    child: Wrap(
                      runSpacing: 4,
                      spacing: 8,
                      alignment: WrapAlignment.center,
                      children: [
                        SizedBox(
                          height: 40,
                          width: 80,
                          child: DecoratedBox(
                            decoration: BoxDecoration(
                              color: Colors.white,
                            ),
                          ),
                        ),
                        SizedBox(
                          height: 40,
                          width: 80,
                          child: DecoratedBox(
                            decoration: BoxDecoration(
                              color: Colors.white,
                            ),
                          ),
                        ),
                        SizedBox(
                          height: 40,
                          width: 80,
                          child: DecoratedBox(
                            decoration: BoxDecoration(
                              color: Colors.white,
                            ),
                          ),
                        ),
                        SizedBox(
                          height: 40,
                          width: 80,
                          child: DecoratedBox(
                            decoration: BoxDecoration(
                              color: Colors.white,
                            ),
                          ),
                        ),
                      ],
                    ),
                  ),
                  const Divider(),
                  // StepSelector
                  Row(
                    mainAxisAlignment: MainAxisAlignment.spaceEvenly,
                    children: [
                      Flexible(
                        child: Padding(
                          padding: const EdgeInsets.only(right: 4.0),
                          child: Container(
                            constraints: const BoxConstraints(maxHeight: 19, maxWidth: 100),
                            color: Colors.white,
                          ),
                        ),
                      ),
                      const RangeSelectorSkeleton(itemCount: 5),
                    ],
                  ),
                ],
              ),
            ),
            const SizedBox(height: 8),
          ],
        ),
      ),
    );
  }
}

class _CardTitle extends StatelessWidget {
  const _CardTitle({super.key});

  @override
  Widget build(BuildContext context) {
    return ListTile(
      leading: const Icon(FlutterIcons.axis_arrow_mco),
      title: const Text('pages.dashboard.general.move_card.title').tr(),
      trailing: const HomedAxisChip(),
    );
  }
}

class _CardBody extends ConsumerWidget {
  const _CardBody({super.key, required this.machineUUID});

  final String machineUUID;

  @override
  Widget build(BuildContext context, WidgetRef ref) {
    return Column(
      children: [
        Row(
          mainAxisAlignment: MainAxisAlignment.spaceEvenly,
          children: <Widget>[
            _XYMotionWidget(machineUUID: machineUUID),
            _ZMotionWidget(machineUUID: machineUUID),
          ],
        ),
        Padding(
          padding: const EdgeInsets.symmetric(horizontal: 4.0),
          child: ToolheadInfoTable(
            machineUUID: machineUUID,
            rowsToShow: const [ToolheadInfoTable.POS_ROW],
          ),
        ),
        _QuickActionsWidget(machineUUID: machineUUID),
        const Divider(),
        _StepSelectorWidget(machineUUID: machineUUID),
      ],
    );
  }
}

class _XYMotionWidget extends ConsumerWidget {
  const _XYMotionWidget({super.key, required this.machineUUID});

  final String machineUUID;

  @override
  Widget build(BuildContext context, WidgetRef ref) {
    var klippyCanReceiveCommands = ref
        .watch(_controlXYZCardControllerProvider(machineUUID).selectAs((data) => data.klippyCanReceiveCommands))
        .value!;
    var controller = ref.watch(_controlXYZCardControllerProvider(machineUUID).notifier);

    return Column(
      children: [
        SquareElevatedIconButton(
          margin: _marginForBtns,
          onPressed: klippyCanReceiveCommands ? () => controller.onMoveBtn(PrinterAxis.Y) : null,
          child: const Icon(FlutterIcons.upsquare_ant),
        ),
        Row(
          children: [
            SquareElevatedIconButton(
              margin: _marginForBtns,
              onPressed: klippyCanReceiveCommands ? () => controller.onMoveBtn(PrinterAxis.X, false) : null,
              child: const Icon(FlutterIcons.leftsquare_ant),
            ),
            Tooltip(
              message: 'pages.dashboard.general.move_card.home_xy_tooltip'.tr(),
              child: AsyncElevatedButton.squareIcon(
                margin: _marginForBtns,
                onPressed: klippyCanReceiveCommands
                    ? () => controller.onHomeAxisBtn(
                          {PrinterAxis.X, PrinterAxis.Y},
                        )
                    : null,
                icon: const Icon(Icons.home),
              ),
            ),
            SquareElevatedIconButton(
              margin: _marginForBtns,
              onPressed: klippyCanReceiveCommands ? () => controller.onMoveBtn(PrinterAxis.X) : null,
              child: const Icon(FlutterIcons.rightsquare_ant),
            ),
          ],
        ),
        SquareElevatedIconButton(
          margin: _marginForBtns,
          onPressed: klippyCanReceiveCommands ? () => controller.onMoveBtn(PrinterAxis.Y, false) : null,
          child: const Icon(FlutterIcons.downsquare_ant),
        ),
      ],
    );
  }
}

class _ZMotionWidget extends ConsumerWidget {
  const _ZMotionWidget({super.key, required this.machineUUID});

  final String machineUUID;

  @override
  Widget build(BuildContext context, WidgetRef ref) {
    var klippyCanReceiveCommands = ref
        .watch(_controlXYZCardControllerProvider(machineUUID).selectAs((data) => data.klippyCanReceiveCommands))
        .value!;
    var controller = ref.watch(_controlXYZCardControllerProvider(machineUUID).notifier);

    return Column(
      children: [
        SquareElevatedIconButton(
          margin: _marginForBtns,
          onPressed: klippyCanReceiveCommands ? () => controller.onMoveBtn(PrinterAxis.Z) : null,
          child: const Icon(FlutterIcons.upsquare_ant),
        ),
        Tooltip(
          message: 'pages.dashboard.general.move_card.home_z_tooltip'.tr(),
          child: AsyncElevatedButton.squareIcon(
            margin: _marginForBtns,
            onPressed: klippyCanReceiveCommands ? () => controller.onHomeAxisBtn({PrinterAxis.Z}) : null,
            icon: const Icon(Icons.home),
          ),
        ),
        SquareElevatedIconButton(
          margin: _marginForBtns,
          onPressed: klippyCanReceiveCommands ? () => controller.onMoveBtn(PrinterAxis.Z, false) : null,
          child: const Icon(FlutterIcons.downsquare_ant),
        ),
      ],
    );
  }
}

class _QuickActionsWidget extends ConsumerWidget {
  const _QuickActionsWidget({Key? key, required this.machineUUID}) : super(key: key);

  final String machineUUID;

  @override
  Widget build(BuildContext context, WidgetRef ref) {
    var klippyCanReceiveCommands = ref
        .watch(_controlXYZCardControllerProvider(machineUUID).selectAs((data) => data.klippyCanReceiveCommands))
        .value!;
    var directActions =
        ref.watch(_controlXYZCardControllerProvider(machineUUID).selectAs((data) => data.directActions)).value!;

    return Wrap(
      runSpacing: 4,
      spacing: 8,
      alignment: WrapAlignment.center,
      children: [
        ...[
          for (var action in directActions)
            Tooltip(
              message: action.description,
              child: AsyncElevatedButton.icon(
                onPressed: klippyCanReceiveCommands ? action.callback : null,
                icon: Icon(action.icon),
                label: Text(action.title.toUpperCase()),
              ),
            ),
        ],
        _MoreActionsPopup(machineUUID: machineUUID),
      ],
    );
  }
}

class _MoreActionsPopup extends ConsumerWidget {
  const _MoreActionsPopup({Key? key, required this.machineUUID}) : super(key: key);

  final String machineUUID;

  @override
  Widget build(BuildContext context, WidgetRef ref) {
    var themeData = Theme.of(context);
    var klippyCanReceiveCommands = ref
        .watch(_controlXYZCardControllerProvider(machineUUID).selectAs((data) => data.klippyCanReceiveCommands))
        .value!;
    var moreActions =
        ref.watch(_controlXYZCardControllerProvider(machineUUID).selectAs((data) => data.moreActions)).value!;

    bool enabled = klippyCanReceiveCommands && moreActions.any((e) => e.callback != null);

    return PopupMenuButton(
      enabled: enabled,
      position: PopupMenuPosition.over,
      itemBuilder: (_) => [
        for (var action in moreActions)
          PopupMenuItem(
            enabled: klippyCanReceiveCommands,
            padding: const EdgeInsets.symmetric(horizontal: 8),
            onTap: action.callback,
            child: ListTile(
              enabled: action.callback != null,
              contentPadding: EdgeInsets.zero,
              dense: true,
              leading: Icon(action.icon),
              title: Text(action.title),
              subtitle: Text(action.description),
            ),
          ),
      ],
      child: ElevatedButton.icon(
        style: enabled
            ? ElevatedButton.styleFrom(
                disabledBackgroundColor: themeData.colorScheme.primary,
                disabledForegroundColor: themeData.colorScheme.onPrimary,
              )
            : null,
        onPressed: null,
        icon: const Icon(Icons.more_vert),
        label: const Text('@.upper:pages.dashboard.general.move_card.more_btn').tr(),
      ),
    );
  }
}

class _StepSelectorWidget extends ConsumerWidget {
  const _StepSelectorWidget({super.key, required this.machineUUID});

  final String machineUUID;

  @override
  Widget build(BuildContext context, WidgetRef ref) {
    var numberFormat = NumberFormat.decimalPattern(context.locale.languageCode);

    var controller = ref.watch(_controlXYZCardControllerProvider(machineUUID).notifier);
    var klippyCanReceiveCommands = ref
        .watch(_controlXYZCardControllerProvider(machineUUID).selectAs((data) => data.klippyCanReceiveCommands))
        .value!;
    var selected = ref.watch(_controlXYZCardControllerProvider(machineUUID).selectAs((data) => data.selected)).value!;
    var steps = ref.watch(_controlXYZCardControllerProvider(machineUUID).selectAs((data) => data.steps)).value!;

    return Row(
      mainAxisAlignment: MainAxisAlignment.spaceEvenly,
      children: [
        Flexible(
          child: Text(
            '${'pages.dashboard.general.move_card.step_size'.tr()} [mm]',
          ),
        ),
        RangeSelector(
          selectedIndex: selected,
          onSelected: klippyCanReceiveCommands ? controller.onSelectedChanged : null,
          values: [for (var step in steps) numberFormat.format(step)],
        ),
      ],
    );
  }
}

@riverpod
class _ControlXYZCardController extends _$ControlXYZCardController {
  SettingService get _settingService => ref.read(settingServiceProvider);

  PrinterService get _printerService => ref.read(printerServiceProvider(machineUUID));

  KeyValueStoreKey get _settingsKey => CompositeKey.keyWithString(UtilityKeys.moveStepIndex, machineUUID);

  @override
  Stream<_Model> build(String machineUUID) async* {
    ref.keepAliveFor();

    // await Future.delayed(Duration(seconds: 5));

    var klippyCanReceiveCommands = ref.watchAsSubject(
      klipperProvider(machineUUID).selectAs((value) => value.klippyCanReceiveCommands),
    );

    var steps = ref.watchAsSubject(machineSettingsProvider(machineUUID).selectAs((data) => data.moveSteps));

    // Using a combination of select and map here to avoid excessive calls to _quickActions when the printer changes
    var actions = ref
        .watchAsSubject(printerProvider(machineUUID).selectAs((data) => data.configFile))
        .map((data) => _quickActions(data));

    var initialIndex = _settingService.readInt(_settingsKey, 0);

    yield* Rx.combineLatest3(
      klippyCanReceiveCommands,
      actions,
      steps,
      (a, b, c) {
        var idx = state.whenData((value) => value.selected).valueOrNull ?? initialIndex;

        return _Model(
          klippyCanReceiveCommands: a,
          directActions: b.$1,
          moreActions: b.$2,
          steps: c,
          selected: min(max(0, idx), c.length - 1),
        );
      },
    );
  }

  void onSelectedChanged(int? index) {
    if (index == null) return;
    state = state.whenData((value) => value.copyWith(selected: index));
    _settingService.writeInt(_settingsKey, index);
  }

  Future<void> onMoveBtn(PrinterAxis axis, [bool positive = true]) async {
    var machineSettings = ref.read(machineSettingsProvider(machineUUID)).valueOrNull;
    if (machineSettings == null) return;

    var step = state.value?.let((it) => it.steps.elementAtOrNull(it.selected));
    if (step == null) return;
    bool invert = switch (axis) {
          PrinterAxis.X => machineSettings.inverts.elementAtOrNull(0),
          PrinterAxis.Y => machineSettings.inverts.elementAtOrNull(1),
          PrinterAxis.Z => machineSettings.inverts.elementAtOrNull(2),
          _ => throw ArgumentError('Can not determine inverts, invalid axis: $axis'),
        } ==
        true;
<<<<<<< HEAD
    double dirStep = (positive && !invert) ? step : -1 * step;
=======
    double dirStep = (positive ^ invert) ? step : -1 * step;
>>>>>>> fc0bcf0b

    await switch (axis) {
      PrinterAxis.X => _printerService.movePrintHead(
          x: dirStep,
          feedRate: machineSettings.speedXY.toDouble(),
        ),
      PrinterAxis.Y => _printerService.movePrintHead(
          y: dirStep,
          feedRate: machineSettings.speedXY.toDouble(),
        ),
      PrinterAxis.Z => _printerService.movePrintHead(
          z: dirStep,
          feedRate: machineSettings.speedZ.toDouble(),
        ),
      _ => throw ArgumentError('Invalid axis: $axis'),
    };
  }

  Future<void> onHomeAxisBtn(Set<PrinterAxis> axis) => _printerService.homePrintHead(axis);

  Future<void> onQuadGantry() => _printerService.quadGantryLevel();

  Future<void> onBedMesh() => _printerService.bedMeshLevel();

  Future<void> onMotorOff() => _printerService.m84();

  Future<void> onZTiltAdjust() => _printerService.zTiltAdjust();

  Future<void> onScrewTiltCalc() => _printerService.screwsTiltCalculate();

  Future<void> onSaveConfig() => _printerService.saveConfig();

  Future<void> onProbeCalibration() => _printerService.probeCalibrate();

  Future<void> onZEndstopCalibration() => _printerService.zEndstopCalibrate();

  Future<void> onBedScrewAdjust() => _printerService.bedScrewsAdjust();

  (List<_QuickAction>, List<_QuickAction>) _quickActions(ConfigFile configFile) {
    List<_QuickAction> directActions = [
      _QuickAction(
        title: tr('pages.dashboard.general.move_card.home_all_btn'),
        description: tr('pages.dashboard.general.move_card.home_all_tooltip'),
        icon: Icons.home,
        callback: () => onHomeAxisBtn(
          {PrinterAxis.X, PrinterAxis.Y, PrinterAxis.Z},
        ),
      ),
      if (configFile.hasQuadGantry == true)
        _QuickAction(
          title: tr('pages.dashboard.general.move_card.qgl_btn'),
          description: tr('pages.dashboard.general.move_card.qgl_tooltip'),
          icon: FlutterIcons.quadcopter_mco,
          callback: onQuadGantry,
        ),
      if (configFile.hasBedMesh == true)
        _QuickAction(
          title: tr('pages.dashboard.general.move_card.mesh_btn'),
          description: tr('pages.dashboard.general.move_card.mesh_tooltip'),
          icon: FlutterIcons.map_marker_path_mco,
          callback: onBedMesh,
        ),
      if (configFile.hasScrewTiltAdjust == true)
        _QuickAction(
          title: tr('pages.dashboard.general.move_card.stc_btn'),
          description: tr('pages.dashboard.general.move_card.stc_tooltip'),
          icon: FlutterIcons.screw_machine_flat_top_mco,
          callback: onScrewTiltCalc,
        ),
      if (configFile.hasZTilt == true)
        _QuickAction(
          title: tr('pages.dashboard.general.move_card.ztilt_btn'),
          description: tr('pages.dashboard.general.move_card.ztilt_tooltip'),
          icon: Icons.architecture,
          callback: onZTiltAdjust,
        ),
    ];

    List<_QuickAction> calibrationActions = [
      if (configFile.hasProbe == true)
        _QuickAction(
          title: 'pages.dashboard.general.move_card.poff_btn'.tr(),
          description: 'pages.dashboard.general.move_card.poff_tooltip'.tr(),
          icon: FlutterIcons.grease_pencil_mco,
          callback: onProbeCalibration,
        ),
      if (configFile.hasBedScrews == true)
        _QuickAction(
          title: tr('pages.dashboard.general.move_card.bsa_btn'),
          description: tr('pages.dashboard.general.move_card.bsa_tooltip'),
          icon: FlutterIcons.axis_z_rotate_clockwise_mco,
          callback: onBedScrewAdjust,
        ),
      if (configFile.hasVirtualZEndstop == false)
        _QuickAction(
          title: 'pages.dashboard.general.move_card.zoff_btn'.tr(),
          description: 'pages.dashboard.general.move_card.zoff_tooltip'.tr(),
          icon: Icons.vertical_align_bottom,
          callback: onZEndstopCalibration,
        ),
      _QuickAction(
        title: 'pages.dashboard.general.move_card.save_btn'.tr(),
        description: 'pages.dashboard.general.move_card.save_tooltip'.tr(),
        icon: Icons.save_alt,
        callback: onSaveConfig,
      ),
    ];

    var m84 = _QuickAction(
      title: tr('pages.dashboard.general.move_card.m84_btn'),
      description: tr('pages.dashboard.general.move_card.m84_tooltip'),
      icon: Icons.near_me_disabled,
      callback: onMotorOff,
    );

    if (directActions.length < 3) {
      directActions.add(m84);
    } else {
      calibrationActions.insert(0, m84);
      calibrationActions.addAll(directActions.sublist(3));
      directActions = directActions.sublist(0, min(directActions.length, 3));
    }

    return (directActions, calibrationActions);
  }
}

@freezed
class _Model with _$Model {
  const factory _Model({
    required bool klippyCanReceiveCommands,
    required int selected,
    required List<double> steps,
    @Default([]) List<_QuickAction> directActions,
    @Default([]) List<_QuickAction> moreActions,
  }) = __Model;
}

@freezed
class _QuickAction with _$QuickAction {
  const factory _QuickAction({
    required String title,
    required String description,
    required IconData icon,
    required FutureOr<void>? Function()? callback,
  }) = __QuickAction;
}<|MERGE_RESOLUTION|>--- conflicted
+++ resolved
@@ -517,11 +517,7 @@
           _ => throw ArgumentError('Can not determine inverts, invalid axis: $axis'),
         } ==
         true;
-<<<<<<< HEAD
-    double dirStep = (positive && !invert) ? step : -1 * step;
-=======
     double dirStep = (positive ^ invert) ? step : -1 * step;
->>>>>>> fc0bcf0b
 
     await switch (axis) {
       PrinterAxis.X => _printerService.movePrintHead(
