--- conflicted
+++ resolved
@@ -18,27 +18,6 @@
 typedef StreamConnectedBuilder = Widget Function(
     BuildContext context, Widget imageTransformed);
 
-<<<<<<< HEAD
-class Mjpeg extends ViewModelBuilderWidget<MjpegViewModel> {
-  const Mjpeg(
-      {Key? key,
-      required this.feedUri,
-      this.stackChildren = const [],
-      this.transform,
-      this.fit,
-      this.width,
-      this.height,
-      this.timeout = const Duration(seconds: 5),
-      this.headers = const {},
-      required this.camMode,
-      this.showFps = false,
-      this.imageBuilder,
-      this.targetFps = 10})
-      : super(key: key);
-
-  final String feedUri;
-  final List<Widget> stackChildren;
-=======
 class Mjpeg extends ConsumerWidget {
   Mjpeg({
     Key? key,
@@ -58,7 +37,6 @@
         super(key: key);
 
   final Widget? stackChild;
->>>>>>> 856ef98b
   final Matrix4? transform;
   final BoxFit? fit;
   final double? width;
@@ -68,86 +46,6 @@
   final MjpegConfig config;
 
   @override
-<<<<<<< HEAD
-  MjpegViewModel viewModelBuilder(BuildContext context) =>
-      MjpegViewModel(feedUri, timeout, headers, targetFps, camMode);
-
-  @override
-  Widget builder(BuildContext context, MjpegViewModel model, Widget? child) {
-    if (model.isBusy || !model.dataReady)
-      return Column(
-        mainAxisAlignment: MainAxisAlignment.center,
-        children: [
-          SpinKitDancingSquare(
-            color: Theme.of(context).colorScheme.secondary,
-          ),
-          const SizedBox(
-            height: 15,
-          ),
-          FadingText(tr('components.connection_watcher.trying_connect'))
-        ],
-      );
-
-    if (model.hasError) {
-      return Column(
-        mainAxisAlignment: MainAxisAlignment.center,
-        children: [
-          const Icon(Icons.error_outline),
-          SizedBox(
-            height: 30,
-          ),
-          Text(model.modelError.toString(),
-              textAlign: TextAlign.center,
-              style: TextStyle(color: Theme.of(context).errorColor)),
-          TextButton.icon(
-              onPressed: model.onRetryPressed,
-              icon: const Icon(Icons.restart_alt_outlined),
-              label: const Text('components.connection_watcher.reconnect').tr())
-        ],
-      );
-    }
-
-    Widget img = Image(
-      image: model.data!,
-      width: width,
-      height: height,
-      gaplessPlayback: true,
-      fit: fit,
-    );
-    if (transform != null)
-      img = Transform(
-        alignment: Alignment.center,
-        transform: transform!,
-        child: img,
-      );
-
-    return EaseIn(
-      child: Stack(
-        children: [
-          (imageBuilder == null) ? img : imageBuilder!(context, img),
-          if (showFps)
-            Positioned.fill(
-              child: Align(
-                alignment: Alignment.topRight,
-                child: Container(
-                    padding: const EdgeInsets.all(4),
-                    margin: const EdgeInsets.all(5),
-                    decoration: BoxDecoration(
-                        color: Theme.of(context).colorScheme.secondary,
-                        borderRadius:
-                            const BorderRadius.all(Radius.circular(5))),
-                    child: Text(
-                      'FPS: ${model.fps.toStringAsFixed(1)}',
-                      style: Theme.of(context).textTheme.bodySmall?.copyWith(
-                          color: Theme.of(context).colorScheme.onSecondary),
-                    )),
-              ),
-            ),
-          ...stackChildren
-        ],
-      ),
-    );
-=======
   Widget build(BuildContext context, WidgetRef ref) {
     return ref
         .watch(_mjpegViewControllerProvider(config).selectAs((data) => true))// just wait for data to be ready!
@@ -240,7 +138,6 @@
               );
             },
             orElse: () => const SizedBox.shrink());
->>>>>>> 856ef98b
   }
 }
 
@@ -334,36 +231,6 @@
     }
   }
 
-<<<<<<< HEAD
-  @override
-  initialise() {
-    super.initialise();
-    if (!initialised) {
-      WidgetsBinding.instance.addObserver(this);
-      setBusy(true);
-      // move the manager to an isolate maybe?
-      _manager.start();
-    }
-  }
-
-  @override
-  onData(MemoryImage? data) {
-    if (isBusy) setBusy(false);
-    if (data != null) {
-      _frameCnt++;
-      DateTime now = DateTime.now();
-
-      if (_start == null) {
-        _start = now;
-        return;
-      }
-      var passed = now.difference(_start!).inSeconds;
-      if (passed >= 1) {
-        fps = _frameCnt / passed;
-        _frameCnt = 0;
-        _start = now;
-      }
-=======
   onImageData(MemoryImage image) {
     state = AsyncValue.data(MjpegState(image, fps));
     _frameCnt++;
@@ -378,7 +245,6 @@
       fps = _frameCnt / passed;
       _frameCnt = 0;
       _start = now;
->>>>>>> 856ef98b
     }
   }
 
@@ -443,17 +309,10 @@
 
 /// This Manager is for the normal MJPEG!
 class _DefaultStreamManager implements _StreamManager {
-<<<<<<< HEAD
-  _DefaultStreamManager(String baseUri, this.headers, this._timeout)
-      : this._uri = Uri.parse(baseUri);
-
-  final _logger = getLogger('_StreamManager');
-=======
   _DefaultStreamManager(MjpegConfig config)
       : _uri = Uri.parse(config.feedUri),
         _timeout = config.timeout,
         headers = config.headers;
->>>>>>> 856ef98b
 
   // Jpeg Magic Nubmers: https://www.file-recovery.com/jpg-signature-format.htm
   static const _TRIGGER = 0xFF;
@@ -476,10 +335,7 @@
 
   StreamSubscription? _subscription;
 
-<<<<<<< HEAD
-=======
-  @override
->>>>>>> 856ef98b
+  @override
   stop() {
     logger.i('STOPPING STREAM!');
     _subscription?.cancel();
@@ -498,18 +354,11 @@
         _subscription = response.stream
             .listen(_onData, onError: _onError, cancelOnError: true);
       } else {
-<<<<<<< HEAD
-        if (!_mjpegStreamController.isClosed)
-          _mjpegStreamController.addError(
-              HttpException('Stream returned ${response.statusCode} status'),
-              StackTrace.current);
-=======
         if (!_mjpegStreamController.isClosed) {
           _mjpegStreamController.addError(
               HttpException('Stream returned ${response.statusCode} status'),
               StackTrace.current);
         }
->>>>>>> 856ef98b
       }
     } catch (error, stack) {
       // we ignore those errors in case play/pause is triggers
@@ -563,14 +412,9 @@
 
   _onError(error, stack) {
     try {
-<<<<<<< HEAD
-      if (!_mjpegStreamController.isClosed)
-        _mjpegStreamController.addError(error, stack);
-=======
       if (!_mjpegStreamController.isClosed) {
         _mjpegStreamController.addError(error, stack);
       }
->>>>>>> 856ef98b
     } catch (ex) {}
     dispose();
   }
@@ -588,21 +432,12 @@
 
 /// Manager for an Adaptive MJPEG, using snapshots/images of the MJPEG provider!
 class _AdaptiveStreamManager implements _StreamManager {
-<<<<<<< HEAD
-  _AdaptiveStreamManager(
-      String baseUri, this.headers, this._timeout, this.targetFps)
-      : _uri = Uri.parse(baseUri);
-
-  final _logger = getLogger('_AdaptiveStreamManager');
-
-=======
   _AdaptiveStreamManager(MjpegConfig config)
       : _uri = Uri.parse(config.feedUri),
         headers = config.headers,
         _timeout = config.timeout,
         targetFps = config.targetFps;
 
->>>>>>> 856ef98b
   final Map<String, String> headers;
 
   final Duration _timeout;
@@ -660,18 +495,11 @@
         _sendImage(response.bodyBytes);
         _restartTimer();
       } else {
-<<<<<<< HEAD
-        if (!_mjpegStreamController.isClosed)
-          _mjpegStreamController.addError(
-              HttpException('Request returned ${response.statusCode} status'),
-              StackTrace.current);
-=======
         if (!_mjpegStreamController.isClosed) {
           _mjpegStreamController.addError(
               HttpException('Request returned ${response.statusCode} status'),
               StackTrace.current);
         }
->>>>>>> 856ef98b
       }
     } catch (error, stack) {
       // we ignore those errors in case play/pause is triggers
