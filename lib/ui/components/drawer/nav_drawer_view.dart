--- conflicted
+++ resolved
@@ -17,12 +17,8 @@
 const double baseIconSize = 20;
 const basePadding = EdgeInsets.only(left: 16, right: 16);
 
-<<<<<<< HEAD
-  const NavigationDrawerWidget({required this.curPath});
-=======
 class NavigationDrawerWidget extends ConsumerWidget {
   const NavigationDrawerWidget({super.key});
->>>>>>> 856ef98b
 
   @override
   Widget build(BuildContext context, WidgetRef ref) {
@@ -92,14 +88,9 @@
                         text: ' GitHub ',
                         style:
                             TextStyle(color: themeData.colorScheme.secondary),
-<<<<<<< HEAD
-                        children: [
-=======
                         children: const [
->>>>>>> 856ef98b
                           WidgetSpan(
-                            child: const Icon(FlutterIcons.github_alt_faw,
-                                size: 18),
+                            child: Icon(FlutterIcons.github_alt_faw, size: 18),
                           ),
                         ],
                         recognizer: TapGestureRecognizer()
@@ -115,14 +106,6 @@
                       ),
                       const TextSpan(text: '\n\n'),
                       TextSpan(
-<<<<<<< HEAD
-                        text: tr('pages.setting.imprint'),
-                        style:
-                            TextStyle(color: themeData.colorScheme.secondary),
-                        recognizer: TapGestureRecognizer()
-                          ..onTap = model.navigateToLegal,
-                      ),
-=======
                           text: tr('pages.setting.imprint'),
                           style:
                               TextStyle(color: themeData.colorScheme.secondary),
@@ -130,7 +113,6 @@
                             ..onTap = () => ref
                                 .read(navDrawerControllerProvider.notifier)
                                 .pushingTo('/imprint')),
->>>>>>> 856ef98b
                     ]),
                 textAlign: TextAlign.center,
               )),
@@ -171,40 +153,6 @@
         child: Column(
           mainAxisAlignment: MainAxisAlignment.spaceBetween,
           children: [
-<<<<<<< HEAD
-            Row(
-              mainAxisAlignment: MainAxisAlignment.spaceBetween,
-              children: [
-                Expanded(
-                  child: Row(
-                    children: [
-                      Image(
-                          height: 60,
-                          width: 60,
-                          image: brandingIcon ??
-                              const AssetImage('assets/icon/mr_logo.png')),
-                      Flexible(
-                        child: Column(
-                          mainAxisAlignment: MainAxisAlignment.center,
-                          crossAxisAlignment: CrossAxisAlignment.start,
-                          children: [
-                            Text(
-                              model.selectedPrinterDisplayName,
-                              maxLines: 1,
-                              overflow: TextOverflow.ellipsis,
-                              style: themeData.textTheme.titleLarge
-                                  ?.copyWith(color: onBackground),
-                            ),
-                            const SizedBox(height: 4),
-                            Text(
-                              model.printerUrl,
-                              maxLines: 1,
-                              overflow: TextOverflow.ellipsis,
-                              style: themeData.textTheme.subtitle2
-                                  ?.copyWith(color: onBackground),
-                            ),
-                          ],
-=======
             InkWell(
               onTap: () {
                 if (neverNullMachineAsyncData.hasValue) {
@@ -256,7 +204,6 @@
                               ),
                             ],
                           ),
->>>>>>> 856ef98b
                         ),
                       ],
                     ),
@@ -282,24 +229,15 @@
               ).tr(),
               trailing: AnimatedRotation(
                   duration: kThemeAnimationDuration,
-<<<<<<< HEAD
-                  curve: Curves.easeOutCubic,
-                  turns: model.isManagePrintersExpanded ? 0 : 0.5,
-=======
                   curve: Curves.easeInOutCubic,
                   turns: ref.watch(navDrawerControllerProvider) ? 0 : 0.5,
->>>>>>> 856ef98b
                   child: Icon(
                     Icons.expand_less,
                     color: onBackground,
                   )),
-<<<<<<< HEAD
-              onTap: model.toggleManagePrintersExpanded,
-=======
               onTap: ref
                   .read(navDrawerControllerProvider.notifier)
                   .toggleManagePrintersExpanded,
->>>>>>> 856ef98b
             )
           ],
         ));
@@ -334,53 +272,12 @@
   }
 }
 
-<<<<<<< HEAD
-class _PrinterSelection extends ViewModelWidget<NavDrawerViewModel> {
-  static const double baseIconSize = 20;
-  static const basePadding = const EdgeInsets.only(left: 16, right: 16);
-=======
 class _PrinterSelection extends ConsumerWidget {
   const _PrinterSelection({Key? key}) : super(key: key);
->>>>>>> 856ef98b
-
-  @override
-  Widget build(BuildContext context, WidgetRef ref) {
-    var themeData = Theme.of(context);
-<<<<<<< HEAD
-    var onBackGroundColor = themeData.colorScheme.onBackground;
-    var selectedTileColor = (themeData.brightness == Brightness.light)
-        ? themeData.colorScheme.surfaceVariant
-        : themeData.colorScheme.primaryContainer.withOpacity(.1);
-
-    return AnimatedContainer(
-      height: model.isManagePrintersExpanded
-          ? kToolbarHeight * (printers.length + 1)
-          : 0,
-      duration: kThemeAnimationDuration,
-      curve: Curves.easeOutCubic,
-      child: AnimatedOpacity(
-        opacity: model.isManagePrintersExpanded ? 1 : 0,
-        curve: Curves.easeOutCubic,
-        duration: kThemeAnimationDuration,
-        child: ListView(
-          shrinkWrap: true,
-          physics: const NeverScrollableScrollPhysics(),
-          padding: EdgeInsets.zero,
-          children: [
-            if (!model.dataReady)
-              ListTile(
-                title:
-                    FadingText('components.nav_drawer.fetching_printers'.tr()),
-                contentPadding: basePadding,
-              )
-            else
-              ...List.generate(printers.length, (index) {
-                Machine curPS = printers[index];
-                return ListTile(
-                  title: Text(
-                    curPS.name,
-                    maxLines: 1,
-=======
+
+  @override
+  Widget build(BuildContext context, WidgetRef ref) {
+    var themeData = Theme.of(context);
     var isExpanded = ref.watch(navDrawerControllerProvider);
     var selMachine = ref.watch(selectedMachineProvider);
 
@@ -402,7 +299,6 @@
                   _MachineTile(
                     machine: selMachine.value!,
                     isSelected: true,
->>>>>>> 856ef98b
                   ),
                 ...ref
                     .watch(allMachinesProvider.selectAs((data) => data.where(
@@ -432,36 +328,11 @@
                     Icons.add,
                     size: baseIconSize,
                   ),
-<<<<<<< HEAD
-                  selectedTileColor: model.isManagePrintersExpanded
-                      ? selectedTileColor
-                      : Colors.transparent,
-                  selectedColor: themeData.colorScheme.secondary,
-                  textColor: onBackGroundColor,
-                  iconColor: onBackGroundColor,
-                  contentPadding: basePadding,
-                  selected: index == 0,
-                  onTap: () => model.onSetActiveTap(curPS),
-                  onLongPress: () => model.onEditTap(curPS),
-                );
-              }),
-            ListTile(
-              title: Text('pages.printer_add.title').tr(),
-              contentPadding: basePadding,
-              textColor: onBackGroundColor,
-              iconColor: onBackGroundColor,
-              trailing: const Icon(
-                Icons.add,
-                size: baseIconSize,
-              ),
-              onTap: () => model.navigateTo(Routes.printerAdd),
-=======
                   onTap: () => ref
                       .read(navDrawerControllerProvider.notifier)
                       .pushingTo('/printer/add'),
                 )
               ],
->>>>>>> 856ef98b
             )
           : const SizedBox.shrink(),
     );
