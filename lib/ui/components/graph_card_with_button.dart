--- conflicted
+++ resolved
@@ -109,15 +109,6 @@
     required this.graphColor,
     required this.plotSpots,
   }) : super(key: key);
-<<<<<<< HEAD
-
-  final Color graphColor;
-
-  final List<FlSpot> plotSpots;
-
-  @override
-  Widget build(BuildContext context) {
-=======
 
   final Color graphColor;
 
@@ -126,7 +117,6 @@
   @override
   Widget build(BuildContext context) {
 
->>>>>>> 856ef98b
     return LineChart(
       LineChartData(
         gridData: FlGridData(show: false),
