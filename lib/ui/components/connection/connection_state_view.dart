import 'package:easy_localization/easy_localization.dart';
import 'package:flutter/gestures.dart';
import 'package:flutter/material.dart';
import 'package:flutter_hooks/flutter_hooks.dart';
import 'package:flutter_icons/flutter_icons.dart';
import 'package:flutter_spinkit/flutter_spinkit.dart';
import 'package:hooks_riverpod/hooks_riverpod.dart';
import 'package:mobileraker/data/data_source/json_rpc_client.dart';
import 'package:mobileraker/data/dto/server/klipper.dart';
import 'package:mobileraker/routing/app_router.dart';
import 'package:mobileraker/service/moonraker/klippy_service.dart';
import 'package:mobileraker/service/moonraker/printer_service.dart';
import 'package:mobileraker/service/selected_machine_service.dart';
import 'package:mobileraker/ui/components/async_value_widget.dart';
import 'package:mobileraker/ui/components/connection/connection_state_controller.dart';
import 'package:mobileraker/ui/components/power_api_panel.dart';
import 'package:progress_indicators/progress_indicators.dart';

class ConnectionStateView extends ConsumerWidget {
  const ConnectionStateView({Key? key, required this.onConnected})
      : super(key: key);

  // Widget to show when ws is Connected
  final Widget onConnected;

  @override
  Widget build(BuildContext context, WidgetRef ref) {
    var machine = ref.watch(selectedMachineProvider);
    if (machine.isRefreshing) {
      return const Center(child: CircularProgressIndicator());
    }

    return machine.valueOrNull != null
        ? WebSocketState(
            onConnected: onConnected,
          )
        : Center(
            child: Column(
              mainAxisAlignment: MainAxisAlignment.center,
              children: [
                const Icon(Icons.info_outline),
                const SizedBox(
                  height: 30,
                ),
                RichText(
                  text: TextSpan(
                    text: 'You will have to ',
                    style: DefaultTextStyle.of(context).style,
                    children: <TextSpan>[
                      TextSpan(
                          text: 'add',
                          style: TextStyle(
                              fontWeight: FontWeight.bold,
                              color: Theme.of(context).colorScheme.primary,
                              decoration: TextDecoration.underline),
                          recognizer: TapGestureRecognizer()
<<<<<<< HEAD
                            ..onTap = model.onAddPrinterTap),
=======
                            ..onTap = () {
                              ref
                                  .read(goRouterProvider)
                                  .pushNamed(AppRoute.printerAdd.name);
                            }),
>>>>>>> 856ef98b
                      const TextSpan(
                        text: ' a printer first!',
                      ),
                    ],
                  ),
                )
              ],
            ),
          );
  }
}

class WebSocketState extends HookConsumerWidget {
  const WebSocketState({Key? key, required this.onConnected}) : super(key: key);
  final Widget onConnected;

  @override
  Widget build(BuildContext context, WidgetRef ref) {
    ClientState connectionState = ref.watch(connectionStateControllerProvider);
    useOnAppLifecycleStateChange(ref
        .watch(connectionStateControllerProvider.notifier)
        .onChangeAppLifecycleState);
    switch (connectionState) {
      case ClientState.connected:
        return KlippyState(
          onConnected: onConnected,
        );

      case ClientState.disconnected:
        return Center(
          child: Column(
            mainAxisAlignment: MainAxisAlignment.center,
            children: [
              Icon(Icons.warning_amber_outlined,
                  size: 50, color: Theme.of(context).colorScheme.error),
              const SizedBox(
                height: 30,
              ),
              const Text('@:klipper_state.disconnected !').tr(),
              TextButton.icon(
<<<<<<< HEAD
                  onPressed: model.onRetryPressed,
=======
                  onPressed: ref
                      .read(connectionStateControllerProvider.notifier)
                      .onRetryPressed,
>>>>>>> 856ef98b
                  icon: const Icon(Icons.restart_alt_outlined),
                  label: const Text('components.connection_watcher.reconnect')
                      .tr())
            ],
          ),
        );
      case ClientState.connecting:
        return Center(
          child: Column(
            mainAxisAlignment: MainAxisAlignment.center,
            children: [
              SpinKitPulse(
                color: Theme.of(context).colorScheme.secondary,
              ),
              const SizedBox(
                height: 30,
              ),
              FadingText(tr('components.connection_watcher.trying_connect')),
            ],
          ),
        );
      case ClientState.error:
      default:
        return Container(
          alignment: Alignment.center,
          padding: const EdgeInsets.all(22),
          child: Column(
            mainAxisAlignment: MainAxisAlignment.center,
            children: [
              Icon(
                Icons.warning_amber_outlined,
                size: 50,
                color: Theme.of(context).colorScheme.error,
              ),
              const SizedBox(
                height: 20,
              ),
              Text(
                ref
                    .read(connectionStateControllerProvider.notifier)
                    .clientErrorMessage,
                textAlign: TextAlign.center,
              ),
              TextButton.icon(
<<<<<<< HEAD
                  onPressed: model.onRetryPressed,
=======
                  onPressed: ref
                      .read(connectionStateControllerProvider.notifier)
                      .onRetryPressed,
>>>>>>> 856ef98b
                  icon: const Icon(Icons.restart_alt_outlined),
                  label: const Text('components.connection_watcher.reconnect')
                      .tr())
            ],
          ),
        );
    }
  }
}

<<<<<<< HEAD
  Widget _widgetForKlippyServerState(
      BuildContext context, ConnectionStateViewModel model) {
    if (model.isPrinterDataReady) return onConnected;
    switch (model.klippyInstance.klippyState) {
      case KlipperState.disconnected:
      case KlipperState.shutdown:
      case KlipperState.error:
        return Center(
          child: Column(
            children: [
              const Spacer(),
              Card(
                  child: Padding(
                padding:
                    const EdgeInsets.symmetric(horizontal: 10, vertical: 5),
                child: Column(
                  children: [
                    ListTile(
                      leading: const Icon(
                        FlutterIcons.disconnect_ant,
                      ),
                      title: Text(model.klippyState),
                    ),
                    Text(model.errorMessage,
                        style: TextStyle(
                            color: Theme.of(context).colorScheme.error)),
                    Row(
                      mainAxisAlignment: MainAxisAlignment.spaceBetween,
                      children: [
                        ElevatedButton(
                          onPressed: model.onRestartKlipperPressed,
                          child: const Text(
                                  'pages.dashboard.general.restart_klipper')
                              .tr(),
                        ),
                        ElevatedButton(
                          onPressed: model.onRestartMCUPressed,
                          child:
                              const Text('pages.dashboard.general.restart_mcu')
                                  .tr(),
                        )
                      ],
                    )
                  ],
                ),
              )),
              const Spacer()
            ],
          ),
        );
      case KlipperState.startup:
        return Center(
          child: Column(
            children: [
              const Spacer(),
              Card(
                  child: Padding(
                padding:
                    const EdgeInsets.symmetric(horizontal: 10, vertical: 5),
                child: Column(
                  children: [
                    ListTile(
                      leading: const Icon(
                        FlutterIcons.disconnect_ant,
                      ),
                      title: Text(model.klippyState),
                    ),
                    const Text('components.connection_watcher.server_starting')
                        .tr()
                  ],
                ),
              )),
              const Spacer()
            ],
          ),
        );
      case KlipperState.ready:
      default:
        return onConnected;
    }
=======
class KlippyState extends ConsumerWidget {
  const KlippyState({Key? key, required this.onConnected}) : super(key: key);
  final Widget onConnected;

  @override
  Widget build(BuildContext context, WidgetRef ref) {
    if (ref.watch(printerSelectedProvider.select((value) => value.hasValue))) {
      return onConnected;
    }

    return AsyncValueWidget<KlipperInstance>(
      value: ref.watch(klipperSelectedProvider),
      data: (data) {
        switch (data.klippyState) {
          case KlipperState.disconnected:
          case KlipperState.shutdown:
          case KlipperState.error:
            return Center(
              child: Column(
                mainAxisAlignment: MainAxisAlignment.center,
                children: [
                  Card(
                      child: Padding(
                    padding:
                        const EdgeInsets.symmetric(horizontal: 10, vertical: 5),
                    child: Column(
                      children: [
                        ListTile(
                          leading: const Icon(
                            FlutterIcons.disconnect_ant,
                          ),
                          title: Text(data.klippyState.name).tr(),
                        ),
                        Text(
                            data.klippyStateMessage ??
                                tr(data.klippyState.name),
                            style: TextStyle(
                                color: Theme.of(context).colorScheme.error)),
                        Row(
                          mainAxisAlignment: MainAxisAlignment.spaceBetween,
                          children: [
                            ElevatedButton(
                              onPressed: ref
                                  .read(connectionStateControllerProvider
                                      .notifier)
                                  .onRestartKlipperPressed,
                              child: const Text(
                                      'pages.dashboard.general.restart_klipper')
                                  .tr(),
                            ),
                            ElevatedButton(
                              onPressed: ref
                                  .read(connectionStateControllerProvider
                                      .notifier)
                                  .onRestartMCUPressed,
                              child: const Text(
                                      'pages.dashboard.general.restart_mcu')
                                  .tr(),
                            )
                          ],
                        )
                      ],
                    ),
                  )),
                  if (data.components.contains('power')) const PowerApiCard(),
                ],
              ),
            );
          case KlipperState.startup:
            return Center(
              child: Column(
                mainAxisAlignment: MainAxisAlignment.center,
                children: [
                  Card(
                      child: Padding(
                    padding:
                        const EdgeInsets.symmetric(horizontal: 10, vertical: 5),
                    child: Column(
                      children: [
                        ListTile(
                          leading: const Icon(
                            FlutterIcons.disconnect_ant,
                          ),
                          title: Text(data.klippyState.name).tr(),
                        ),
                        const Text(
                                'components.connection_watcher.server_starting')
                            .tr()
                      ],
                    ),
                  )),
                ],
              ),
            );
          case KlipperState.ready:
          default:
            return onConnected;
        }
      },
    );
>>>>>>> 856ef98b
  }
}<|MERGE_RESOLUTION|>--- conflicted
+++ resolved
@@ -54,15 +54,11 @@
                               color: Theme.of(context).colorScheme.primary,
                               decoration: TextDecoration.underline),
                           recognizer: TapGestureRecognizer()
-<<<<<<< HEAD
-                            ..onTap = model.onAddPrinterTap),
-=======
                             ..onTap = () {
                               ref
                                   .read(goRouterProvider)
                                   .pushNamed(AppRoute.printerAdd.name);
                             }),
->>>>>>> 856ef98b
                       const TextSpan(
                         text: ' a printer first!',
                       ),
@@ -103,13 +99,9 @@
               ),
               const Text('@:klipper_state.disconnected !').tr(),
               TextButton.icon(
-<<<<<<< HEAD
-                  onPressed: model.onRetryPressed,
-=======
                   onPressed: ref
                       .read(connectionStateControllerProvider.notifier)
                       .onRetryPressed,
->>>>>>> 856ef98b
                   icon: const Icon(Icons.restart_alt_outlined),
                   label: const Text('components.connection_watcher.reconnect')
                       .tr())
@@ -154,13 +146,9 @@
                 textAlign: TextAlign.center,
               ),
               TextButton.icon(
-<<<<<<< HEAD
-                  onPressed: model.onRetryPressed,
-=======
                   onPressed: ref
                       .read(connectionStateControllerProvider.notifier)
                       .onRetryPressed,
->>>>>>> 856ef98b
                   icon: const Icon(Icons.restart_alt_outlined),
                   label: const Text('components.connection_watcher.reconnect')
                       .tr())
@@ -171,88 +159,6 @@
   }
 }
 
-<<<<<<< HEAD
-  Widget _widgetForKlippyServerState(
-      BuildContext context, ConnectionStateViewModel model) {
-    if (model.isPrinterDataReady) return onConnected;
-    switch (model.klippyInstance.klippyState) {
-      case KlipperState.disconnected:
-      case KlipperState.shutdown:
-      case KlipperState.error:
-        return Center(
-          child: Column(
-            children: [
-              const Spacer(),
-              Card(
-                  child: Padding(
-                padding:
-                    const EdgeInsets.symmetric(horizontal: 10, vertical: 5),
-                child: Column(
-                  children: [
-                    ListTile(
-                      leading: const Icon(
-                        FlutterIcons.disconnect_ant,
-                      ),
-                      title: Text(model.klippyState),
-                    ),
-                    Text(model.errorMessage,
-                        style: TextStyle(
-                            color: Theme.of(context).colorScheme.error)),
-                    Row(
-                      mainAxisAlignment: MainAxisAlignment.spaceBetween,
-                      children: [
-                        ElevatedButton(
-                          onPressed: model.onRestartKlipperPressed,
-                          child: const Text(
-                                  'pages.dashboard.general.restart_klipper')
-                              .tr(),
-                        ),
-                        ElevatedButton(
-                          onPressed: model.onRestartMCUPressed,
-                          child:
-                              const Text('pages.dashboard.general.restart_mcu')
-                                  .tr(),
-                        )
-                      ],
-                    )
-                  ],
-                ),
-              )),
-              const Spacer()
-            ],
-          ),
-        );
-      case KlipperState.startup:
-        return Center(
-          child: Column(
-            children: [
-              const Spacer(),
-              Card(
-                  child: Padding(
-                padding:
-                    const EdgeInsets.symmetric(horizontal: 10, vertical: 5),
-                child: Column(
-                  children: [
-                    ListTile(
-                      leading: const Icon(
-                        FlutterIcons.disconnect_ant,
-                      ),
-                      title: Text(model.klippyState),
-                    ),
-                    const Text('components.connection_watcher.server_starting')
-                        .tr()
-                  ],
-                ),
-              )),
-              const Spacer()
-            ],
-          ),
-        );
-      case KlipperState.ready:
-      default:
-        return onConnected;
-    }
-=======
 class KlippyState extends ConsumerWidget {
   const KlippyState({Key? key, required this.onConnected}) : super(key: key);
   final Widget onConnected;
@@ -353,6 +259,5 @@
         }
       },
     );
->>>>>>> 856ef98b
   }
 }