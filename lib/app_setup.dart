--- conflicted
+++ resolved
@@ -145,32 +145,9 @@
     aOptions: AndroidOptions(encryptedSharedPreferences: false),
   );
 
-<<<<<<< HEAD
-  Uint8List? encryptionKey;
-  try {
-    encryptionKey = await secureStorage.read(key: keyName).then((value) => value?.let(base64Decode));
-  } on PlatformException catch (e) {
-    logger.e('Error while reading hive_key from secure storage', e);
-    encryptionKey = await nonEncSharedPrefSecureStorage
-        .read(key: keyName)
-        .then((value) => value?.let(base64Decode))
-        .onError((error, stackTrace) {
-      logger.e('Error while reading hive_key from non-encryptedSharedPreferences', error, stackTrace);
-      return null;
-    });
-    await nonEncSharedPrefSecureStorage.delete(key: keyName);
-    await secureStorage.write(
-      key: keyName,
-      value: encryptionKey?.let(base64Encode),
-    );
-    logger.e(
-      'Transfered hive_key from non-encryptedSharedPreferences to secureStorage using encryptedSharedPreferences',
-    );
-=======
   Uint8List? encryptionKey = await _readStorage(secureStorage);
   if (encryptionKey != null) {
     return encryptionKey;
->>>>>>> 8ea43459
   }
 
   encryptionKey ??= await _readStorage(nonEncSharedPrefSecureStorage);
