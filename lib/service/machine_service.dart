--- conflicted
+++ resolved
@@ -29,16 +29,10 @@
 import 'package:mobileraker/service/setting_service.dart';
 import 'package:rxdart/rxdart.dart';
 
-<<<<<<< HEAD
-final machineServiceProvider = Provider<MachineService>(
-    (ref) => MachineService(ref),
-    name: 'machineServiceProvider');
-=======
 final machineServiceProvider = Provider.autoDispose<MachineService>((ref) {
   ref.keepAlive();
   return MachineService(ref);
 }, name: 'machineServiceProvider');
->>>>>>> 7e97ef01
 
 final allMachinesProvider = FutureProvider.autoDispose<List<Machine>>((ref) {
   return ref.watch(machineServiceProvider).fetchAll();
@@ -78,10 +72,6 @@
   Stream<BoxEvent> get machineEventStream =>
       Hive.box<Machine>('printers').watch();
 
-<<<<<<< HEAD
-
-=======
->>>>>>> 7e97ef01
   Future<void> updateMachine(Machine machine) async {
     await machine.save();
     var selectedMachineService = ref.read(selectedMachineServiceProvider);
