/*
 * Copyright (c) 2023-2024. Patrick Schmidt.
 * All rights reserved.
 */
// ignore_for_file: prefer-match-file-name

import 'package:common/data/dto/files/gcode_file.dart';
import 'package:common/data/dto/files/generic_file.dart';
import 'package:common/data/model/hive/machine.dart';
import 'package:common/service/app_router.dart';
import 'package:common/service/machine_service.dart';
import 'package:common/service/setting_service.dart';
import 'package:common/ui/components/info_card.dart';
import 'package:easy_localization/easy_localization.dart';
import 'package:firebase_analytics/firebase_analytics.dart';
import 'package:flutter/material.dart';
import 'package:flutter_icons/flutter_icons.dart';
import 'package:go_router/go_router.dart';
import 'package:mobileraker/ui/components/app_version_text.dart';
import 'package:mobileraker/ui/screens/console/console_page.dart';
import 'package:mobileraker/ui/screens/dev/dev_page.dart';
import 'package:mobileraker/ui/screens/files/details/config_file_details_page.dart';
import 'package:mobileraker/ui/screens/files/details/gcode_file_details_page.dart';
import 'package:mobileraker/ui/screens/files/details/image_file_page.dart';
import 'package:mobileraker/ui/screens/files/files_page.dart';
import 'package:mobileraker/ui/screens/fullcam/full_cam_page.dart';
import 'package:mobileraker/ui/screens/markdown/mark_down_page.dart';
import 'package:mobileraker/ui/screens/overview/overview_page.dart';
import 'package:mobileraker/ui/screens/paywall/paywall_page.dart';
import 'package:mobileraker/ui/screens/printers/add/printers_add_page.dart';
import 'package:mobileraker/ui/screens/printers/edit/printers_edit_page.dart';
import 'package:mobileraker/ui/screens/qr_scanner/qr_scanner_page.dart';
import 'package:mobileraker/ui/screens/setting/imprint/imprint_view.dart';
import 'package:mobileraker/ui/screens/setting/setting_page.dart';
import 'package:mobileraker/ui/screens/spoolman/filament_detail_page.dart';
import 'package:mobileraker/ui/screens/spoolman/spool_detail_page.dart';
import 'package:mobileraker/ui/screens/spoolman/spoolman_page.dart';
import 'package:mobileraker/ui/screens/spoolman/vendor_detail_page.dart';
import 'package:mobileraker/ui/screens/tools/components/belt_tuner.dart';
import 'package:mobileraker_pro/spoolman/dto/filament.dart';
import 'package:mobileraker_pro/spoolman/dto/spool.dart';
import 'package:mobileraker_pro/spoolman/dto/vendor.dart';
import 'package:riverpod_annotation/riverpod_annotation.dart';

<<<<<<< HEAD
import '../ui/screens/dashboard/dashboard_page_new.dart';
=======
import '../ui/screens/dashboard/customizable_dashboard_page.dart';
>>>>>>> 3ed57d0c
import '../ui/screens/files/details/video_player_page.dart';
import '../ui/screens/tools/tool_page.dart';

part 'app_router.g.dart';

enum AppRoute implements RouteDefinitionMixin {
  dashBoard,
  overview,
  printerEdit,
  fullCam,
  printerAdd,
  qrScanner,
  console,
  files,
  settings,
  imprint,
  gcodeDetail,
  configDetail,
  imageViewer,
  dev,
  faq,
  changelog,
  supportDev,
  videoPlayer,
  tool,
  beltTuner,
  spoolman,
  spoolman_vendorDetails,
  spoolman_spoolDetails,
  spoolman_filamentDetails;
}

@riverpod
Future<String> initialRoute(InitialRouteRef ref) async {
  ref.keepAlive();
  SettingService settingService = ref.watch(settingServiceProvider);

  if (!settingService.readBool(AppSettingKeys.overviewIsHomescreen)) {
    return '/';
  }
  int printerCnt = await ref.watch(allMachinesProvider.selectAsync((data) => data.length));

  if (printerCnt > 1) {
    return '/overview';
  }
  return '/';
}

GoRouter goRouterImpl(GoRouterRef ref) {
  return GoRouter(
    initialLocation: ref.watch(initialRouteProvider).requireValue,
    debugLogDiagnostics: false,
    observers: [
      FirebaseAnalyticsObserver(analytics: FirebaseAnalytics.instance),
    ],
    // redirect: (state) {
    //
    //   return null;
    // },
    // refreshListenable: GoRouterRefreshStream(authRepository.authStateChanges()),
    routes: [
      GoRoute(
        path: '/',
        name: AppRoute.dashBoard.name,
<<<<<<< HEAD
        builder: (context, state) => const DynamicDashboardPage(),
=======
        builder: (context, state) => const CustomizableDashboardPage(),
>>>>>>> 3ed57d0c
        // builder: (context, state) => const DashboardPage(),
      ),
      GoRoute(
        path: '/overview',
        name: AppRoute.overview.name,
        builder: (context, state) => const OverviewPage(),
      ),
      GoRoute(
        path: '/qrScanner',
        name: AppRoute.qrScanner.name,
        builder: (context, state) => const QrScannerPage(),
      ),
      GoRoute(
        path: '/fullcam',
        name: AppRoute.fullCam.name,
        builder: (context, state) {
          Map<String, dynamic> b = state.extra as Map<String, dynamic>;
          return FullCamPage(b['machine'], b['selectedCam']);
        },
      ),
      GoRoute(
        path: '/printer',
        builder: (_, __) => const SizedBox(),
        routes: [
          GoRoute(
            path: 'edit',
            name: AppRoute.printerEdit.name,
            builder: (context, state) {
              return PrinterEditPage(machine: state.extra! as Machine);
            },
          ),
          GoRoute(
            path: 'add',
            name: AppRoute.printerAdd.name,
            builder: (context, state) =>
                // TestPage(),
                const PrinterAddPage(),
          ),
        ],
      ),
      GoRoute(
        path: '/files',
        name: AppRoute.files.name,
        builder: (context, state) => const FilesPage(),
        routes: [
          GoRoute(
            path: 'gcode-details',
            name: AppRoute.gcodeDetail.name,
            builder: (context, state) => GCodeFileDetailPage(gcodeFile: state.extra! as GCodeFile),
          ),
          GoRoute(
            path: 'config-details',
            name: AppRoute.configDetail.name,
            builder: (context, state) => ConfigFileDetailPage(file: state.extra! as GenericFile),
          ),
          GoRoute(
            path: 'video-player',
            name: AppRoute.videoPlayer.name,
            builder: (context, state) => VideoPlayerPage(state.extra! as GenericFile),
          ),
          GoRoute(
            path: 'image-viewer',
            name: AppRoute.imageViewer.name,
            builder: (context, state) => ImageFilePage(state.extra! as GenericFile),
          ),
        ],
      ),
      GoRoute(
        path: '/setting',
        name: AppRoute.settings.name,
        builder: (context, state) => const SettingPage(),
      ),
      GoRoute(
        path: '/imprint',
        name: AppRoute.imprint.name,
        builder: (context, state) => const ImprintPage(),
      ),
      GoRoute(
        path: '/console',
        name: AppRoute.console.name,
        builder: (context, state) => const ConsolePage(),
      ),
      GoRoute(
        path: '/faq',
        name: AppRoute.faq.name,
        builder: (context, state) => MarkDownPage(
          title: tr('pages.faq.title'),
          mdRoot: Uri.parse(
            'https://raw.githubusercontent.com/Clon1998/mobileraker/master/docs/faq.md',
          ),
          mdHuman: Uri.parse(
            'https://github.com/Clon1998/mobileraker/blob/master/docs/faq.md',
          ),
        ),
      ),
      GoRoute(
        path: '/changelog',
        name: AppRoute.changelog.name,
        builder: (context, state) => MarkDownPage(
          title: tr('pages.changelog.title'),
          mdRoot: Uri.parse(
            'https://raw.githubusercontent.com/Clon1998/mobileraker/master/docs/changelog.md',
          ),
          mdHuman: Uri.parse(
            'https://github.com/Clon1998/mobileraker/blob/master/docs/changelog.md',
          ),
          topWidget: InfoCard(
            leading: const Icon(FlutterIcons.code_fork_faw),
            title: const Text('components.app_version_display.installed_version').tr(),
            body: const AppVersionText(prefix: 'Mobileraker'),
          ),
        ),
      ),
      GoRoute(
        path: '/paywall',
        name: AppRoute.supportDev.name,
        builder: (context, state) => const PaywallPage(),
      ),
      GoRoute(
        path: '/dev',
        name: AppRoute.dev.name,
        builder: (context, state) => DevPage(),
      ),
      GoRoute(
        path: '/tool',
        name: AppRoute.tool.name,
        builder: (context, state) => const ToolPage(),
        routes: [
          GoRoute(
            path: 'belt-tuner',
            name: AppRoute.beltTuner.name,
            builder: (context, state) => const BeltTuner(),
          ),
        ],
      ),
      GoRoute(
        path: '/spoolman',
        name: AppRoute.spoolman.name,
        builder: (context, state) => const SpoolmanPage(),
        routes: [
          GoRoute(
            path: 'spool-details',
            name: AppRoute.spoolman_spoolDetails.name,
            builder: (context, state) => switch (state.extra) {
              [String machineUUID, Spool spool] => SpoolDetailPage(spool: spool, machineUUID: machineUUID),
              _ => throw ArgumentError('Invalid state.extra for spool-details route'),
            },
          ),
          GoRoute(
            path: 'filament-details',
            name: AppRoute.spoolman_filamentDetails.name,
            builder: (context, state) => switch (state.extra) {
              [String machineUUID, Filament filament] =>
                FilamentDetailPage(filament: filament, machineUUID: machineUUID),
              _ => throw ArgumentError('Invalid state.extra for spool-details route'),
            },
          ),
          GoRoute(
            path: 'vendor-details',
            name: AppRoute.spoolman_vendorDetails.name,
            builder: (context, state) => switch (state.extra) {
              [String machineUUID, Vendor vendor] => VendorDetailPage(vendor: vendor, machineUUID: machineUUID),
              _ => throw ArgumentError('Invalid state.extra for spool-details route'),
            },
          ),
        ],
      ),
    ],
    // errorBuilder: (context, state) => const NotFoundScreen(),
  );
}<|MERGE_RESOLUTION|>--- conflicted
+++ resolved
@@ -42,11 +42,7 @@
 import 'package:mobileraker_pro/spoolman/dto/vendor.dart';
 import 'package:riverpod_annotation/riverpod_annotation.dart';
 
-<<<<<<< HEAD
-import '../ui/screens/dashboard/dashboard_page_new.dart';
-=======
 import '../ui/screens/dashboard/customizable_dashboard_page.dart';
->>>>>>> 3ed57d0c
 import '../ui/screens/files/details/video_player_page.dart';
 import '../ui/screens/tools/tool_page.dart';
 
@@ -111,11 +107,7 @@
       GoRoute(
         path: '/',
         name: AppRoute.dashBoard.name,
-<<<<<<< HEAD
-        builder: (context, state) => const DynamicDashboardPage(),
-=======
         builder: (context, state) => const CustomizableDashboardPage(),
->>>>>>> 3ed57d0c
         // builder: (context, state) => const DashboardPage(),
       ),
       GoRoute(
