<<<<<<< HEAD
import 'package:flutter/foundation.dart';
import 'package:mobileraker/data/dto/config/config_file.dart';
import 'package:mobileraker/data/dto/machine/exclude_object.dart';
import 'package:mobileraker/data/dto/machine/extruder.dart';
import 'package:mobileraker/data/dto/machine/fans/named_fan.dart';
import 'package:mobileraker/data/dto/machine/fans/print_fan.dart';
import 'package:mobileraker/data/dto/machine/gcode_move.dart';
import 'package:mobileraker/data/dto/machine/heater_bed.dart';
import 'package:mobileraker/data/dto/machine/output_pin.dart';
import 'package:mobileraker/data/dto/machine/print_stats.dart';
import 'package:mobileraker/data/dto/machine/temperature_sensor.dart';
import 'package:mobileraker/data/dto/machine/toolhead.dart';
import 'package:mobileraker/data/dto/machine/virtual_sd_card.dart';
import 'package:mobileraker/util/extensions/iterable_extension.dart';

class Printer {
  Toolhead toolhead = Toolhead();
  List<Extruder?> extruders = [Extruder(0)];// 1 exgruder always present!
  HeaterBed heaterBed = HeaterBed();
  PrintFan printFan = PrintFan();
  GCodeMove gCodeMove = GCodeMove();
  PrintStats print = PrintStats();

  ExcludeObject excludeObject = ExcludeObject();

  ConfigFile configFile = ConfigFile();

  Set<NamedFan> fans = {};

  Set<TemperatureSensor> temperatureSensors = {};
  Set<OutputPin> outputPins = {};

  VirtualSdCard virtualSdCard = VirtualSdCard();

=======
import 'package:freezed_annotation/freezed_annotation.dart';
import 'package:mobileraker/data/dto/machine/display_status.dart';
import 'package:mobileraker/data/dto/machine/motion_report.dart';
import 'package:mobileraker/exceptions.dart';

import '../config/config_file.dart';
import 'exclude_object.dart';
import 'extruder.dart';
import 'fans/named_fan.dart';
import 'fans/print_fan.dart';
import 'gcode_move.dart';
import 'heater_bed.dart';
import 'output_pin.dart';
import 'print_stats.dart';
import 'temperature_sensor.dart';
import 'toolhead.dart';
import 'virtual_sd_card.dart';

part 'printer.freezed.dart';

class PrinterBuilder {
  PrinterBuilder();
  PrinterBuilder.fromPrinter(Printer printer)
      : toolhead = printer.toolhead,
        extruders = printer.extruders,
        heaterBed = printer.heaterBed,
        printFan = printer.printFan,
        gCodeMove = printer.gCodeMove,
        print = printer.print,
        excludeObject = printer.excludeObject,
        configFile = printer.configFile,
        virtualSdCard = printer.virtualSdCard,
        fans = printer.fans,
        temperatureSensors = printer.temperatureSensors,
        outputPins = printer.outputPins,
        queryableObjects = printer.queryableObjects,
        gcodeMacros = printer.gcodeMacros,
        motionReport = printer.motionReport,
        displayStatus = printer.displayStatus;

  Toolhead? toolhead;
  List<Extruder> extruders = [];
  HeaterBed? heaterBed;
  PrintFan? printFan;
  GCodeMove? gCodeMove;
  MotionReport? motionReport;
  DisplayStatus? displayStatus;
  PrintStats? print;
  ExcludeObject? excludeObject;
  ConfigFile? configFile;
  VirtualSdCard? virtualSdCard;
  List<NamedFan> fans = [];
  List<TemperatureSensor> temperatureSensors = [];
  List<OutputPin> outputPins = [];
>>>>>>> 856ef98b
  List<String> queryableObjects = [];
  List<String> gcodeMacros = [];

  Printer build() {
    if (toolhead == null ||
        heaterBed == null ||
        printFan == null ||
        gCodeMove == null ||
        motionReport == null ||
        displayStatus == null ||
        print == null ||
        configFile == null ||
        virtualSdCard == null) {
      throw const MobilerakerException('Missing field');
    }
    var printer = Printer(
        toolhead: toolhead!,
        extruders: extruders,
        heaterBed: heaterBed!,
        printFan: printFan!,
        gCodeMove: gCodeMove!,
        motionReport: motionReport!,
        displayStatus: displayStatus!,
        print: print!,
        excludeObject: excludeObject,
        configFile: configFile!,
        virtualSdCard: virtualSdCard!,
        fans: fans,
        temperatureSensors: temperatureSensors,
        outputPins: outputPins,
        queryableObjects: queryableObjects,
        gcodeMacros: gcodeMacros);
    return printer;
  }
}

@freezed
class Printer with _$Printer {
  const Printer._();

  const factory Printer({
    required Toolhead toolhead,
    required List<Extruder> extruders,
    required HeaterBed heaterBed,
    required PrintFan printFan,
    required GCodeMove gCodeMove,
    required MotionReport motionReport,
    required DisplayStatus displayStatus,
    required PrintStats print,
    ExcludeObject? excludeObject,
    required ConfigFile configFile,
    required VirtualSdCard virtualSdCard,
    @Default([]) List<NamedFan> fans,
    @Default([]) List<TemperatureSensor> temperatureSensors,
    @Default([]) List<OutputPin> outputPins,
    @Default([]) List<String> queryableObjects,
    @Default([]) List<String> gcodeMacros,
  }) = _Printer;

  Extruder get extruder =>
      extruders[0]; // Fast way for first extruder -> always present!

  int get extruderCount => extruders.length;

  double get zOffset => gCodeMove.homingOrigin[2];

  DateTime? get eta {
    if ((this.print.printDuration) > 0 && (virtualSdCard.progress) > 0) {
      var est = this.print.printDuration / virtualSdCard.progress -
          this.print.printDuration;
      return DateTime.now().add(Duration(seconds: est.round()));
    }
    return null;
  }
<<<<<<< HEAD

  /// Expects that the extruder is available prev.
  Extruder extruderFromIndex(int num) {
    return extruders[num]!;
  }

  /// Creates a new Extruder if missing else returns current one!
  Extruder extruderIfAbsence(int num) {
    if (num >= extruders.length) {
      extruders.length = num + 1;
      Extruder element = Extruder(num);
      extruders[num] = element;
      return element;
    }

    Extruder? extruder = extruders[num];
    if (extruder != null) return extruder;

    Extruder element = Extruder(num);
    extruders[num] = element;

    return element;
  }

  @override
  String toString() {
    return 'Printer{toolhead: $toolhead, extruder: $extruder, heaterBed: $heaterBed, printFan: $printFan, gCodeMove: $gCodeMove, print: $print, configFile: $configFile, fans: $fans, temperatureSensors: $temperatureSensors, outputPins: $outputPins, virtualSdCard: $virtualSdCard, queryableObjects: $queryableObjects, gcodeMacros: $gcodeMacros}';
  }

  @override
  bool operator ==(Object other) =>
      identical(this, other) ||
      other is Printer &&
          runtimeType == other.runtimeType &&
          toolhead == other.toolhead &&
          heaterBed == other.heaterBed &&
          printFan == other.printFan &&
          gCodeMove == other.gCodeMove &&
          print == other.print &&
          configFile == other.configFile &&
          setEquals(fans, other.fans) &&
          setEquals(temperatureSensors, other.temperatureSensors) &&
          setEquals(outputPins, other.outputPins) &&
          virtualSdCard == other.virtualSdCard &&
          listEquals(queryableObjects, other.queryableObjects) &&
          listEquals(gcodeMacros, other.gcodeMacros) &&
          listEquals(extruders, other.extruders);

  @override
  int get hashCode =>
      toolhead.hashCode ^
      heaterBed.hashCode ^
      printFan.hashCode ^
      gCodeMove.hashCode ^
      print.hashCode ^
      configFile.hashCode ^
      fans.hashIterable ^
      temperatureSensors.hashIterable ^
      outputPins.hashIterable ^
      virtualSdCard.hashCode ^
      queryableObjects.hashCode ^
      gcodeMacros.hashCode^
      extruders.hashIterable;
=======
>>>>>>> 856ef98b
}<|MERGE_RESOLUTION|>--- conflicted
+++ resolved
@@ -1,39 +1,3 @@
-<<<<<<< HEAD
-import 'package:flutter/foundation.dart';
-import 'package:mobileraker/data/dto/config/config_file.dart';
-import 'package:mobileraker/data/dto/machine/exclude_object.dart';
-import 'package:mobileraker/data/dto/machine/extruder.dart';
-import 'package:mobileraker/data/dto/machine/fans/named_fan.dart';
-import 'package:mobileraker/data/dto/machine/fans/print_fan.dart';
-import 'package:mobileraker/data/dto/machine/gcode_move.dart';
-import 'package:mobileraker/data/dto/machine/heater_bed.dart';
-import 'package:mobileraker/data/dto/machine/output_pin.dart';
-import 'package:mobileraker/data/dto/machine/print_stats.dart';
-import 'package:mobileraker/data/dto/machine/temperature_sensor.dart';
-import 'package:mobileraker/data/dto/machine/toolhead.dart';
-import 'package:mobileraker/data/dto/machine/virtual_sd_card.dart';
-import 'package:mobileraker/util/extensions/iterable_extension.dart';
-
-class Printer {
-  Toolhead toolhead = Toolhead();
-  List<Extruder?> extruders = [Extruder(0)];// 1 exgruder always present!
-  HeaterBed heaterBed = HeaterBed();
-  PrintFan printFan = PrintFan();
-  GCodeMove gCodeMove = GCodeMove();
-  PrintStats print = PrintStats();
-
-  ExcludeObject excludeObject = ExcludeObject();
-
-  ConfigFile configFile = ConfigFile();
-
-  Set<NamedFan> fans = {};
-
-  Set<TemperatureSensor> temperatureSensors = {};
-  Set<OutputPin> outputPins = {};
-
-  VirtualSdCard virtualSdCard = VirtualSdCard();
-
-=======
 import 'package:freezed_annotation/freezed_annotation.dart';
 import 'package:mobileraker/data/dto/machine/display_status.dart';
 import 'package:mobileraker/data/dto/machine/motion_report.dart';
@@ -88,7 +52,6 @@
   List<NamedFan> fans = [];
   List<TemperatureSensor> temperatureSensors = [];
   List<OutputPin> outputPins = [];
->>>>>>> 856ef98b
   List<String> queryableObjects = [];
   List<String> gcodeMacros = [];
 
@@ -163,70 +126,4 @@
     }
     return null;
   }
-<<<<<<< HEAD
-
-  /// Expects that the extruder is available prev.
-  Extruder extruderFromIndex(int num) {
-    return extruders[num]!;
-  }
-
-  /// Creates a new Extruder if missing else returns current one!
-  Extruder extruderIfAbsence(int num) {
-    if (num >= extruders.length) {
-      extruders.length = num + 1;
-      Extruder element = Extruder(num);
-      extruders[num] = element;
-      return element;
-    }
-
-    Extruder? extruder = extruders[num];
-    if (extruder != null) return extruder;
-
-    Extruder element = Extruder(num);
-    extruders[num] = element;
-
-    return element;
-  }
-
-  @override
-  String toString() {
-    return 'Printer{toolhead: $toolhead, extruder: $extruder, heaterBed: $heaterBed, printFan: $printFan, gCodeMove: $gCodeMove, print: $print, configFile: $configFile, fans: $fans, temperatureSensors: $temperatureSensors, outputPins: $outputPins, virtualSdCard: $virtualSdCard, queryableObjects: $queryableObjects, gcodeMacros: $gcodeMacros}';
-  }
-
-  @override
-  bool operator ==(Object other) =>
-      identical(this, other) ||
-      other is Printer &&
-          runtimeType == other.runtimeType &&
-          toolhead == other.toolhead &&
-          heaterBed == other.heaterBed &&
-          printFan == other.printFan &&
-          gCodeMove == other.gCodeMove &&
-          print == other.print &&
-          configFile == other.configFile &&
-          setEquals(fans, other.fans) &&
-          setEquals(temperatureSensors, other.temperatureSensors) &&
-          setEquals(outputPins, other.outputPins) &&
-          virtualSdCard == other.virtualSdCard &&
-          listEquals(queryableObjects, other.queryableObjects) &&
-          listEquals(gcodeMacros, other.gcodeMacros) &&
-          listEquals(extruders, other.extruders);
-
-  @override
-  int get hashCode =>
-      toolhead.hashCode ^
-      heaterBed.hashCode ^
-      printFan.hashCode ^
-      gCodeMove.hashCode ^
-      print.hashCode ^
-      configFile.hashCode ^
-      fans.hashIterable ^
-      temperatureSensors.hashIterable ^
-      outputPins.hashIterable ^
-      virtualSdCard.hashCode ^
-      queryableObjects.hashCode ^
-      gcodeMacros.hashCode^
-      extruders.hashIterable;
-=======
->>>>>>> 856ef98b
 }