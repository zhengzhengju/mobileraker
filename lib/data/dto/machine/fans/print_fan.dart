<<<<<<< HEAD
import 'package:freezed_annotation/freezed_annotation.dart';
=======
/*
 * Copyright (c) 2023. Patrick Schmidt.
 * All rights reserved.
 */

import 'fan.dart';
>>>>>>> 2d8e7a2b

import 'fan.dart';

part 'print_fan.freezed.dart';
part 'print_fan.g.dart';

@freezed
class PrintFan with _$PrintFan implements Fan {
  const factory PrintFan({
    @Default(0) double speed,
  }) = _PrintFan;

  factory PrintFan.fromJson(Map<String, dynamic> json) =>
      _$PrintFanFromJson(json);

  factory PrintFan.partialUpdate(
      PrintFan? current, Map<String, dynamic> partialJson) {
    PrintFan old = current ?? const PrintFan();
    var mergedJson = {...old.toJson(), ...partialJson};
    return PrintFan.fromJson(mergedJson);
  }
}<|MERGE_RESOLUTION|>--- conflicted
+++ resolved
@@ -1,13 +1,9 @@
-<<<<<<< HEAD
-import 'package:freezed_annotation/freezed_annotation.dart';
-=======
 /*
  * Copyright (c) 2023. Patrick Schmidt.
  * All rights reserved.
  */
 
-import 'fan.dart';
->>>>>>> 2d8e7a2b
+import 'package:freezed_annotation/freezed_annotation.dart';
 
 import 'fan.dart';
 
