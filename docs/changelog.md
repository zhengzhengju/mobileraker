# Mobileraker - Changelog

<<<<<<< HEAD
## [2.6.6] - 2023-10-xx

### Major Changes

- Added Gadget by OctoEverywhere. Offering free AI based print monitoring. (Requires a linked OctoEverywhere account.
  Not affiliated with Mobileraker)
- Multipliers, Limits and FW Retraction cards can now be grouped into a single horizontal scrollable card. This is the
  default now and can be disabled in the app settings.
- Firmware Retraction settings can now be edited in the app. [#129](https://github.com/Clon1998/mobileraker/issues/129)

### Changed Features

- Ensured the visibility of the Exclude Object button on the Dashboard is clearer to the user.
- Babystepping is now called Z-Offset/Microstep Z-Axis to be more aligned with Klipper.
- Live activities are now more compact and show a complete icon and color.

### Bug Fixes

- Fixed an issue that prevented the app from correctly detecting the currently used Moonraker version.
- Fixed parsing error for `heater_generic`, `extruder` and `heater_bed` configs that use `temperature_combined` sensor
  types. [#270](https://github.com/Clon1998/mobileraker/issues/270)
=======
## [2.6.5] - 2023-10-11

### Bug Fixes

- Promotions now show the correct duration on the paywall
>>>>>>> b5e51dfb

## [2.6.4] - 2023-09-30

### Major Changes

- Reintroduced webcam support for users of Moonraker versions prior to
  v0.8.0. [#254](https://github.com/Clon1998/mobileraker/issues/254)
- Added Ukrainian translation, thanks
  to [iZonex](https://github.com/iZonex) [#258](https://github.com/Clon1998/mobileraker/issues/258)
- Added Portuguese translation with Brasil flavor, thanks
  to [@opastorello](https://github.com/opastorello)
- Introduced local Live Activity support for iOS devices. While real-time and remote updates to the live activities are
  currently under development, local activities will now update alongside the app
  itself.  [#238](https://github.com/Clon1998/mobileraker/issues/238)
- Introduced a new OctoEverywhere theme as a heartfelt tribute to the unwavering dedication and support of
  the [OctoEverywhere](https://octoeverywhere.com/) team.

### Changed Features

- In accordance with Moonraker, editing config-file-based webcams within the app is no longer supported.
- Deactivated the capacity to employ a temperature preset during an active print job.

### Bug Fixes

- In scenarios with slower network connections, the app will no longer display the `Klipper-Error, Future did not
  complete in time` message. Instead, it will now seamlessly utilize the timeout configuration specified in the machine
  settings for all JRpc (JSON-RPC) calls, ensuring a more reliable and consistent user experience.

## [2.6.3] - 2023-09-15

### Major Changes

- [Supporters] Introduced printer-specific UI themes, now configurable within the printer editing
  process. [#195](https://github.com/Clon1998/mobileraker/issues/195)

### Bug Fixes

- Fixed an issue where the configuration of `extruder_stepper` was incorrectly recognized as extruder config, causing
  errors for users with multi-extruder setups. [#248](https://github.com/Clon1998/mobileraker/issues/248)
- Addressed a problem where config files were out of sync if user edited them on another
  UI/Filesystem. [#250](https://github.com/Clon1998/mobileraker/issues/250)
- Corrected the display of the First Layer Temperature on the GCode Detail page, which were swapped between extruder and
  bed.
- Fixed an issue with the control tab on the dashboard while changing the printer,
- The webcam now shows the correct remote indicator while using manual mode.

## [2.6.2] - 2023-09-07

### Bug Fixes

- Fixed files view for GCodes [#246](https://github.com/Clon1998/mobileraker/issues/246)

## [2.6.0] - 2023-09-06

### Major Changes

- [Supporters] Added support for moonraker's Jobqueue API. The jobqueue is available on the files page and on the
  floating action buttons on the dashboard.
- Users are now able to configure an alternative url (Remote URL) that Mobileraker will use to
  connect to the printer. This is useful if you want to connect to your printer from outside your
  local network.
- The app now intelligently switches between local and remote connections based on your phone's WiFi network status,
  ensuring seamless connectivity even when you're not connected to a configured WiFi network.
- Made the timelapse folder accessible via the file browser if the timelapse plugin is
  active. [#241]((https://github.com/Clon1998/mobileraker/issues/241)
- [Supporters] Timelapse videos can be shared directly from the app to other apps on your phone.

### Changed Features

- Improved printer and config file parsing to ensure the app is more resilient to unexpected
  content in the config section definitions.
- Added the option to configure a custom HTTP/WS Client timeout in the printer edit and add flows.
- The printer's device notification registry can now be cleared in the printer edit flow.

### Bug Fixes

- Resolved an issue where saving webcam and remote settings was not working when the user was
  connected via OE. [#219](https://github.com/Clon1998/mobileraker/issues/219)
- The Manual Offset dialog now only closes if klipper is done with the manual_offset. This ensures
  manual bed leveling is working as
  expected [#214](https://github.com/Clon1998/mobileraker/issues/214)
- The advanced printer add flow now correctly adds the default websocket path if the user does not
  specify a websocket URI.
- It is possible now to start a print, if the machine is in the cancelled
  state. [#224](https://github.com/Clon1998/mobileraker/issues/224)
- Fixed parsing of the `heater_generic` config for some edge
  cases. [#242](https://github.com/Clon1998/mobileraker/issues/242)
- Resolved an issue where the app would crash after being in the background for an extended period.

## [2.5.3] - 2023-08-16

### Bug Fixes

- Fixed missing resource for notification on Android preventing the delivery of push notifications
- Fixed issue on some devices that prevented the app from starting and required a reinstall

## [2.5.2] - 2023-08-14

### Changed Features

- The current app version is now also shown on the changelog page

### Bug Fixes

- Fixed webcams did not render if they used an absolut path with a
  port [#213](https://github.com/Clon1998/mobileraker/issues/213)
- Made klippy connection a little bit more reliable
- Dashboard should refresh more reliably if the printer/klipper restarts

## [2.5.1] - 2023-08-12

### Changed Features

- Reduced the aggressiveness of printer refresh when the app is reopened from the background
  [#184](https://github.com/Clon1998/mobileraker/issues/184)

### Bug Fixes

- Resolved the issue where offerings on the "Support the Dev" page were not appearing as active
  after users purchased promotional offerings.

## [2.5.0] - 2023-08-11

Mobileraker now offers a lifetime Supporter Tier. As part of the new tier launch, I am offering an
introductory promotion with lifetime tier prices discounted up to 35% until the end of August.

### Major Changes

- Reworked the printer setup flow to provide a more user-friendly experience for beginners and offer
  additional
  customization options for advanced
  users. [#153](https://github.com/Clon1998/mobileraker/issues/153) [#134](https://github.com/Clon1998/mobileraker/issues/134) [#182](https://github.com/Clon1998/mobileraker/issues/182) [#193](https://github.com/Clon1998/mobileraker/issues/193)
- Added support for WebRTC, enabling real-time communication between
  devices. [#167](https://github.com/Clon1998/mobileraker/issues/167), [#191](https://github.com/Clon1998/mobileraker/issues/191)
- Introduced the option to directly reprint the last file if the printer is still in a complete
  state.

### Changed Features

- Modified the behavior of the Confirm EMS setting to be an opt-out setting instead of opt-in.
- Improved the accuracy of the current and max layer display by utilizing moonraker's info.layer
  fields. [#138](https://github.com/Clon1998/mobileraker/issues/138)
- Enhanced print progress accuracy by implementing the relative file
  method. [#138](https://github.com/Clon1998/mobileraker/issues/138)
- Improved ETA accuracy and added tooltips to the ETA table cells, displaying Slicer, File, and
  Filament remaining time information. [#138](https://github.com/Clon1998/mobileraker/issues/138)
- Added support for a 12-hour time
  format. [#192](https://github.com/Clon1998/mobileraker/issues/197)
- Updated Mobileraker's notification icon for
  Android. [#194](https://github.com/Clon1998/mobileraker/issues/194)
- Migrated webcams to Moonraker's Webcam API.
- Added a new splash screen during app startup.
- Introduced an error widget in case the initial startup fails.
- Files page now works even if klipper is in an error
  state [#163](https://github.com/Clon1998/mobileraker/issues/163)

### Bug Fixes

- Fixed the QR reader functionality, resolving issues with scanning QR codes.
- Enhanced the reliability of the JRpc client, ensuring smoother communication with the server.
- Addressed several minor errors in the background, improving overall app stability.
- Fixed an issue where Webcam Service type could not be
  edited. [#198](https://github.com/Clon1998/mobileraker/issues/198)
- Resolved potential parsing errors, ensuring proper data
  handling. [#205](https://github.com/Clon1998/mobileraker/issues/205)

## [2.4.3] - 2023-07-27

### Major Changes

- Added Afrikaans translation thanks
  to [DMT07](https://github.com/DMT07) [#201](https://github.com/Clon1998/mobileraker/pull/201)

### Bug Fixes

- Fixed displayStatus being a mandatory
  field [#202](https://github.com/Clon1998/mobileraker/pull/202)

## [2.4.2] - 2023-06-28

### Major Changes

- Added Dutch translation thanks
  to [JMSPI](https://github.com/JMSPI) [#185](https://github.com/Clon1998/mobileraker/pull/185)

### Bug Fixes

- Fixed app not starting on ios [#186](https://github.com/Clon1998/mobileraker/pull/186)
- Fixed printer refresh if klipper is not in ready
  state [#187](https://github.com/Clon1998/mobileraker/pull/187)
- Fixed parsing of print_states [#181](https://github.com/Clon1998/mobileraker/pull/181)
- Fixed QR scanner not populating API key
  field. [#189](https://github.com/Clon1998/mobileraker/pull/181)

## [2.4.1] - 2023-06-25

### Changed Features

- Added changelog directly in the app
- Added Firebase Crashlytics

### Bug Fixes

- Fixed chinese translation [#179](https://github.com/Clon1998/mobileraker/pull/179)
- Fixed Mobileraker breaking existing WebRtc cam settings

## [2.4.0] - 2023-06-20

### Major Changes

- Tapping a notification now brings up the correct printer in a multi-printer
  setup [#128](https://github.com/Clon1998/mobileraker/issues/128)
- Added `[heater_generic]` support [#140](https://github.com/Clon1998/mobileraker/issues/140)
- Revamped the parsing and update mechanism of printer objects for improved efficiency and
  functionality.
- Refactored Handover Mechanism between Local and OctoEverywhere Connection
- Added Calibration actions to **Move Axis** card
- Added Manual Probe and Bed Screw Adjust
  Dialogs [#169](https://github.com/Clon1998/mobileraker/issues/169)
- Added VzBot theme

### Changed Features

- Enhanced the reliability of printer refresh on the dashboard, ensuring it now reliably refreshes
  both the printer and
  klippy.
- Info Snackbars make use of tenary color
- Step selectors should work better on smaller screens
- Move Axis Step selector allows input of real numbers/floating numbers
- Number displays are more i18n aware
- Updated Chinese Translation

### Bug Fixes

- The utilization of the printer port should be avoided for relative path
  webcams ([#168](https://github.com/Clon1998/mobileraker/issues/168))
- Resolved the "Stream has been listened to"
  error ([#174](https://github.com/Clon1998/mobileraker/issues/174))
- Fixed min Ios Version ([#171](https://github.com/Clon1998/mobileraker/issues/171))
- Fixed void in Fans card if cooling fan is not configured

## [2.3.5] - 2023-06-8

### Changed Features

- Corrected tagging of machines

## [2.3.4] - 2023-05-26

### Bug Fixes

- Fixed webcam not working if rotation was missing

## [2.3.3] - 2023-05-25

### Changed Features

- Added Image Notifications for Supporters

### Bug Fixes

- Fixed editing WebCams in Mobileraker disabled cams in Fluidd
- Fixed Octoeverywhere for printers with non default port

## [2.3.2] - 2023-05-22

### Changed Features

- Added restore button for subs
- Added IOS EULA
- WebCam error now shows the Cam's URIs

### Bug Fixes

- Fixed Color in ConfigFile FAB

## [2.3.1] - 2023-05-20

### Bug Fixes

- Hotfixed Webcam card shown if no cam was found
- Hotfixed Webcam card shows error if no cam was found
- Hotfixed Printer edit closes even if a field error was detected

## [2.3.0] - 2023-05-19

This release signifies a significant shift in the philosophy governing the future of Mobileraker,
particularly regarding
its monetization strategy. However, let me begin by addressing the most crucial aspect. Currently,
there are no plans to
restrict major functional features behind paywalls or subscriptions—Mobileraker will remain open
source. Nevertheless,
due to the unsuccessful reliance on donations as the sole funding source and the absence of
long-term sponsorship from
any company or shop, the decision has been made to incorporate monetization directly within
Mobileraker.

With the introduction of this version, users now have the option to support the ongoing development
of Mobileraker
through in-app subscriptions. As a token of appreciation, supporters will gain access to an
exclusive Material 3-based
theme. In the future, additional perks such as UI enhancements or minor functional features may be
introduced.

### Major Changes

- Added a new "Support the Dev!" page to facilitate user contributions
- Improved integration by sharing webcam configuration with Mainsail/Fluidd
- Introduced a setting to automatically switch the fullscreen webcam to landscape
  mode ([#95](https://github.com/Clon1998/mobileraker/issues/95))
- Implemented a "Printer Switch" dialog that opens when users tap the page's titlt (Note: Rapid
  printer switching can be
  done by swiping the title)
- Provided a helpful hint in the app settings
  if [mobileraker_companion](https://github.com/Clon1998/mobileraker_companion) is not detected
- Added Romanian translation, thanks to [@vaxxi](https://github.com/vaxxi)
- Added Italian translation, thanks to [@Livex97](https://github.com/Livex97)

### Changed Features

- Added support for printers that do not utilize a print
  fan ([#158](https://github.com/Clon1998/mobileraker/issues/158))
- Streamlined `Restart MCU`
  to `Restart Firmeware` ([#145](https://github.com/Clon1998/mobileraker/issues/145))
- Enhanced the webcam animation for smoother transitions from loading to normal operation
- Console entries now display the date if they are older than 24 hours
- Tapping a macro/command in the console now moves the cursor to the end of the input field

### Bug Fixes

- Resolved issue where webcams were not functioning on all screens when OctoEverywhere is used
- Fixed ConfigView and GCode preview loading problems when OctoEverywhere is
  used ([#148](https://github.com/Clon1998/mobileraker/issues/148))
- Ensured proper transmission of API Key to
  OctoEverywhere ([#146](https://github.com/Clon1998/mobileraker/issues/146))
- Addressed duplicated notifications caused by duplicate FCM
  entries ([#133](https://github.com/Clon1998/mobileraker/issues/133))
- Fixed the ability to set fans higher than their respective `max_temp`
  value ([#139](https://github.com/Clon1998/mobileraker/issues/139))
- Corrected the behavior of JRPC-Client, ensuring it waits for pending messages to
  complete ([#159](https://github.com/Clon1998/mobileraker/issues/159))
- Fixed `[output_pin]` config not getting parsed, finally making binary pins
  switchable ([#146](https://github.com/Clon1998/mobileraker/issues/70))
- Fixed Importing of settings from other
  printers ([#161](https://github.com/Clon1998/mobileraker/issues/161))
- Fixed NotificationService not registering remote-id for notifications on machines with multiple
  printers managed by
  Mobileraker
- Resolved overflow issue on the `Dashboard` in the `MoveAxis` card
- Fixed changes in the printer edit page not getting reflected on the dashboard!

## [2.2.x]

For a comprehensive list of changes prior to version 2.3.x, please refer to
the [tags](https://github.com/Clon1998/mobileraker/releases) page.<|MERGE_RESOLUTION|>--- conflicted
+++ resolved
@@ -1,6 +1,5 @@
 # Mobileraker - Changelog
 
-<<<<<<< HEAD
 ## [2.6.6] - 2023-10-xx
 
 ### Major Changes
@@ -22,13 +21,12 @@
 - Fixed an issue that prevented the app from correctly detecting the currently used Moonraker version.
 - Fixed parsing error for `heater_generic`, `extruder` and `heater_bed` configs that use `temperature_combined` sensor
   types. [#270](https://github.com/Clon1998/mobileraker/issues/270)
-=======
+
 ## [2.6.5] - 2023-10-11
 
 ### Bug Fixes
 
 - Promotions now show the correct duration on the paywall
->>>>>>> b5e51dfb
 
 ## [2.6.4] - 2023-09-30
 
