--- conflicted
+++ resolved
@@ -1,7 +1,5 @@
 # Mobileraker - Changelog
 
-<<<<<<< HEAD
-=======
 ## [2.6.19] - 2024-05-09
 
 ### Enhancements
@@ -20,7 +18,6 @@
 - Rectified overview page "jumping" in certain scenarios.
 - Corrected faulty state of dashboard cards in case of prolonged or failed klipper/moonraker data fetching.
 
->>>>>>> 1f930ba2
 ## [2.6.18] - 2024-04-30
 
 Hotfixing broken overview page
