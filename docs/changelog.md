--- conflicted
+++ resolved
@@ -1,12 +1,10 @@
 # Mobileraker - Changelog
 
-<<<<<<< HEAD
-## [2.6.13] - 2024-04-xx
-
-=======
+## [2.6.14] - 2024-03-2x
+
 ## [2.6.13] - 2024-03-15
 - Hotfixing issue with the French translation preventing the app from starting for users with active French translation.
->>>>>>> c9cf5aba
+- 
 ## [2.6.12] - 2024-03-13
 
 ### Major Updates
