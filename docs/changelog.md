--- conflicted
+++ resolved
@@ -1,6 +1,5 @@
 # Mobileraker - Changelog
 
-<<<<<<< HEAD
 ## [2.6.12] - 2024-03-xx
 
 ### Changed Features
@@ -12,13 +11,12 @@
 ### Bug Fixes
 
 - The Step Selector in the Z-Offset card now shows up to three decimal places again.
-=======
+
 ## [2.6.11-hotfix1] - 2024-02-20
 ### ANDROID ONLY
 ### Bug Fixes
 
 - Fixed an issue that prevented the app from starting on some android devices.
->>>>>>> 8ea43459
 
 ## [2.6.11] - 2024-02-02
 
