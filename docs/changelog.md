--- conflicted
+++ resolved
@@ -1,17 +1,5 @@
 # Mobileraker - Changelog
 
-<<<<<<< HEAD
-## [2.4.3] - 2023-07-27
-
-### Major Changes
-
-- Added Afrikaans translation thanks
-  to [DMT07](https://github.com/DMT07) [#201](https://github.com/Clon1998/mobileraker/pull/201)
-
-### Bug Fixes
-
-- Fixed displayStatus being a mandatory field [#202](https://github.com/Clon1998/mobileraker/pull/202)
-=======
 ## [2.5.0] - 2023-08-11
 
 ### Major Changes
@@ -52,7 +40,17 @@
   edited. [#198](https://github.com/Clon1998/mobileraker/issues/198)
 - Resolved potential parsing errors, ensuring proper data
   handling. [#205](https://github.com/Clon1998/mobileraker/issues/205)
->>>>>>> 0e477009
+
+## [2.4.3] - 2023-07-27
+
+### Major Changes
+
+- Added Afrikaans translation thanks
+  to [DMT07](https://github.com/DMT07) [#201](https://github.com/Clon1998/mobileraker/pull/201)
+
+### Bug Fixes
+
+- Fixed displayStatus being a mandatory field [#202](https://github.com/Clon1998/mobileraker/pull/202)
 
 ## [2.4.2] - 2023-06-28
 
